--- conflicted
+++ resolved
@@ -69,18 +69,12 @@
     echo "Total matches = $count"
     unique=$(jq keys label_matches.json link_match.json | egrep -v '\[|\]' | sort -u | wc -l | grep -oP '\d+')
     echo "Unique matches = $unique"
-<<<<<<< HEAD
-    sample_lenght=$(wc -l "$sample" | cut -d ' ' -f5)
-    coverage=$(echo "$unique / $sample_lenght" | bc -l)
-    echo "Coverage is $coverage"
-=======
-	not_linked=$(wc -l ~/soweego/scripts/P434_musicians_sample | cut -d ' ' -f1)
-	echo "WD items without MusicBrainz link = $not_linked"
+	  not_linked=$(wc -l ~/soweego/scripts/P434_musicians_sample | cut -d ' ' -f1)
+	  echo "WD items without MusicBrainz link = $not_linked"
     coverage_total=$(echo "$count / $not_linked" | bc -l)
     coverage_unique=$(echo "$unique / $not_linked" | bc -l)
     echo "Coverage estimation over total matches = $coverage_total"
     echo "Coverage estimation over unique matches = $coverage_unique"
->>>>>>> 0193bb5c
 )
 
 
