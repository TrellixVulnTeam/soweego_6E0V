**WORK IN PROGRESS**

# soweego
_soweego_ is an entity linking system that connects Wikidata items to trusted external catalogs.

# Official Project Page
https://meta.wikimedia.org/wiki/Grants:Project/Hjfocs/soweego

# Development Policy
Contributors should comply with these steps:
1. branch out of `master`;
2. follow the project structure;
3. commit **frequently** with **clear** messages;
4. make a pull request.

_[pipenv](https://docs.python-guide.org/dev/virtualenvs/#installing-pipenv)_ is highly recommended.

# Coding Style
- Use _[pylint](https://www.pylint.org/)_ with default rules (for now), see `.pylintrc`;
- Use _4 spaces_ (soft tab) for indentation;
- Naming conventions
<<<<<<< HEAD
  - use an _underscore_ as a word separator (files, variables, functions);
=======
  - use _snake-case_ style, i.e., _underscore_ as a word separator (files, variables, functions);
>>>>>>> 8fca38e9
  - constants are _UPPERCASE_;
  - anything else is _lowercase_.
- Use _2_ empty lines to separate functions;
- Write docstrings according to _[PEP 287](https://www.python.org/dev/peps/pep-0287/)_, with a special attention to [field lists](http://sphinx-doc.org/domains.html#info-field-lists).<|MERGE_RESOLUTION|>--- conflicted
+++ resolved
@@ -19,11 +19,7 @@
 - Use _[pylint](https://www.pylint.org/)_ with default rules (for now), see `.pylintrc`;
 - Use _4 spaces_ (soft tab) for indentation;
 - Naming conventions
-<<<<<<< HEAD
-  - use an _underscore_ as a word separator (files, variables, functions);
-=======
   - use _snake-case_ style, i.e., _underscore_ as a word separator (files, variables, functions);
->>>>>>> 8fca38e9
   - constants are _UPPERCASE_;
   - anything else is _lowercase_.
 - Use _2_ empty lines to separate functions;
