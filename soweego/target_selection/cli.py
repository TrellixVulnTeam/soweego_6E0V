#!/usr/bin/env python3
# -*- coding: utf-8 -*-

"""TODO module docstring"""

__author__ = 'Marco Fossati'
__email__ = 'fossati@spaziodati.eu'
__version__ = '1.0'
__license__ = 'GPL-3.0'
__copyright__ = 'Copyleft 2018, Hjfocs'

import click
<<<<<<< HEAD
from soweego.target_selection import common, discogs, musicbrainz
=======

from soweego.target_selection import discogs, musicbrainz
>>>>>>> 04f18081

CLI_COMMANDS = {
    'musicbrainz': musicbrainz.cli.cli,
    'discogs': discogs.cli.cli,
    'common': common.cli.cli
}


<<<<<<< HEAD
@click.group(commands=CLI_COMMANDS)
@click.pass_context
def cli(ctx):
    """Investigation on candidate targets"""
=======
@click.group(name='target_selection', commands=CLI_COMMANDS)
@click.pass_context
def cli(ctx):
    """Investigation on candidate targets."""
>>>>>>> 04f18081
    pass<|MERGE_RESOLUTION|>--- conflicted
+++ resolved
@@ -10,12 +10,8 @@
 __copyright__ = 'Copyleft 2018, Hjfocs'
 
 import click
-<<<<<<< HEAD
+
 from soweego.target_selection import common, discogs, musicbrainz
-=======
-
-from soweego.target_selection import discogs, musicbrainz
->>>>>>> 04f18081
 
 CLI_COMMANDS = {
     'musicbrainz': musicbrainz.cli.cli,
@@ -24,15 +20,8 @@
 }
 
 
-<<<<<<< HEAD
-@click.group(commands=CLI_COMMANDS)
-@click.pass_context
-def cli(ctx):
-    """Investigation on candidate targets"""
-=======
 @click.group(name='target_selection', commands=CLI_COMMANDS)
 @click.pass_context
 def cli(ctx):
     """Investigation on candidate targets."""
->>>>>>> 04f18081
     pass