import csv
import json
import os
import re
from collections import defaultdict
<<<<<<< HEAD
from soweego.target_selection.commons import matching_strategies
=======
from urllib.parse import urlparse

import click
from soweego.target_selection.common import matching_strategies
>>>>>>> 60324a94


# Utilities functions
def get_dates_strings_combinations(date_items):
    if len(date_items) > 0:
        date_items = [d if d != '\\N' else '' for d in date_items]
        combinations = []
        birth_strings = [str(date_items[0]),
                         '%s%s' % (date_items[0], date_items[1]),
                         '%s%s%s' % (date_items[0], date_items[1], date_items[2])]
        death_strings = [str(date_items[3]),
                         '%s%s' % (date_items[3], date_items[4]),
                         '%s%s%s' % (date_items[3], date_items[4], date_items[5])]

        for b in birth_strings:
            for d in death_strings:
                combinations.append('%s-%s' % (b, d))

        return list(set(combinations))
    else:
        return []


def check_row_dump_describes_person(row):
    return row[10] == '1' or row[10] == '\\N'


def get_musicbrainz_artists_from_dump(opened_file_dump,
                                      label_column_index,
                                      id_column_index,
                                      total_number_columns):
    """Given an opened musicbrainz(mb) dump, return a dictionary label - mbid"""

    label_musicbrainz = {}
    fieldnames = [i for i in range(0, total_number_columns)]

    musicbrainz_artists = csv.DictReader(opened_file_dump,
                                         dialect='excel-tab',
                                         fieldnames=fieldnames)

    for row in musicbrainz_artists:
        # Checks if it's a person
        if check_row_dump_describes_person(row):
            lowered_label = row[label_column_index].lower()
            label_musicbrainz[lowered_label] = row[id_column_index]

    return label_musicbrainz


@click.command()
@click.argument('musicbrainz_dump_folder', type=click.Path(exists=True))
@click.option('--output', '-o', default='output', type=click.Path(exists=True))
def get_label_musicbrainzid_dict(musicbrainz_dump_folder, output):
    """Creates the JSON name-musicbrainzid."""

    artist_table_path = os.path.join(
        musicbrainz_dump_folder, 'mbdump', 'artist')
    artist_alias_table_path = os.path.join(
        musicbrainz_dump_folder, 'mbdump', 'artist_alias')

    filepath = os.path.join(output, 'artists.json')

    artists = {}
    with open(artist_table_path) as tsvfile:
        artists = get_musicbrainz_artists_from_dump(tsvfile, 2, 0, 20)
        artists.update(
            get_musicbrainz_artists_from_dump(tsvfile, 3, 0, 20))

    with open(artist_alias_table_path) as tsvfile:
        artists.update(
            get_musicbrainz_artists_from_dump(tsvfile, 2, 1, 16))
        artists.update(
            get_musicbrainz_artists_from_dump(tsvfile, 7, 1, 16))

    json.dump(artists, open(filepath, 'w'), indent=2, ensure_ascii=False)


@click.command()
@click.argument('musicbrainz_dump_folder', type=click.Path(exists=True))
@click.option('--threshold', '-t', default=10000, type=int)
@click.option('--output', '-o', default='output', type=click.Path(exists=True))
def get_url_domains(musicbrainz_dump_folder, threshold, output):
    """Finds all the domains to which the artists are connected"""

    fieldnames = [i for i in range(0, 5)]
    domains = defaultdict(int)
    url_table_path = os.path.join(musicbrainz_dump_folder, 'mbdump', 'url')

    with open(url_table_path, "r") as tsvfile:
        urls = csv.DictReader(
            tsvfile, dialect='excel-tab', fieldnames=fieldnames)
        for url in urls:
            domain = urlparse(url[2]).netloc
            domains[domain] += 1
    towrite = {domain: count for (domain, count)
               in domains.items() if count > threshold}

    output_path = os.path.join(output, 'urls.json')
    json.dump(towrite, open(output_path, 'w'), indent=2, ensure_ascii=False)


def _get_users_urls(dump_folder_path, output):
    output_full_path = os.path.join(output, 'url_artist.json')
    urlid_id = defaultdict(str)
    url_id = defaultdict(str)

    if os.path.isfile(output_full_path):
        return json.load(open(output_full_path))
    else:
        with open(os.path.join(dump_folder_path, 'mbdump/l_artist_url'), "r") as tsvfile:
            fieldnames = [i for i in range(0, 6)]
            url_relationships = csv.DictReader(
                tsvfile, dialect='excel-tab', fieldnames=fieldnames)
            for relationship in url_relationships:
                # url id matched with its user id
                urlid_id[relationship[3]] = relationship[2]

        with open(os.path.join(dump_folder_path, 'mbdump/url'), "r") as tsvfile:
            fieldnames = [i for i in range(0, 5)]
            urls = csv.DictReader(
                tsvfile, dialect='excel-tab', fieldnames=fieldnames)
            for url in urls:
                # Translates the url ids stored before in the respective urls
                if url[0] in urlid_id:
                    url_id[url[2]] = urlid_id[url[0]]

        json.dump(url_id, open(output_full_path, 'w'),
                  indent=2, ensure_ascii=False)
        return url_id


@click.command()
@click.argument('dump_folder_path', type=click.Path(exists=True))
@click.option('--output', '-o', default='output', type=click.Path(exists=True))
def get_users_urls(dump_folder_path, output):
    """Creates the json containing url - artist id"""
    _get_users_urls(dump_folder_path, output)


@click.command()
@click.argument('dump_folder_path', type=click.Path(exists=True))
@click.argument('links_qid_dictionary', type=click.Path(exists=True))
@click.argument('sitelinks_qid_dictionary', type=click.Path(exists=True))
@click.option('--output', '-o', default='output', type=click.Path(exists=True))
def links_match(dump_folder_path, links_qid_dictionary, sitelinks_qid_dictionary, output):
    # Loads url-musicbrainz id
    url_mbid = _get_users_urls(dump_folder_path, output)
    # Loads link - wikidata id
    link_qid = json.load(open(links_qid_dictionary))
    # Loads sitelink - wikidata id
    sitelink_qid = json.load(open(sitelinks_qid_dictionary))
    # Equal strigs match among urls
    link_qid.update(sitelink_qid)

    ids_matching = matching_strategies.perfect_string_match(
        (link_qid, url_mbid))

    full_outputh_path = os.path.join(output, 'link_match.json')
    json.dump(ids_matching, open(full_outputh_path, 'w'),
              indent=2, ensure_ascii=False)


@click.command()
@click.argument('dump_folder_path', type=click.Path(exists=True))
@click.argument('label_mbid_dict', type=click.Path(exists=True))
@click.option('--output', '-o', default='output', type=click.Path(exists=True))
def get_users_label_dates_dictionary(dump_folder_path, label_mbid_dict, output):

    mbid_dateelements = defaultdict(list)
    labeldate_mbid = {}

    artist_table_path = os.path.join(
        dump_folder_path, 'mbdump', 'artist')

    with open(artist_table_path, mode='r') as tsvfile:
        fieldnames = [i for i in range(0, 20)]

        musicbrainz_artists = csv.DictReader(tsvfile,
                                             dialect='excel-tab',
                                             fieldnames=fieldnames)
        # Dates extraction from the dump
        for row in musicbrainz_artists:
            if check_row_dump_describes_person(row):
                date_items = [
                    row[4], row[5], row[6], row[7], row[8], row[9]]
                # Avoids to add people with no dates in the dictionary
                if len(set(date_items)) > 1:
                    mbid_dateelements[row[0]] = date_items

    label_mbid = json.load(open(label_mbid_dict, 'r'))

    for label, mbid in label_mbid.items():
        # gets the dates for each mbid with label
        for c in get_dates_strings_combinations(mbid_dateelements[mbid]):
            labeldate_mbid['%s|%s' % (label, c)] = mbid

    full_outputh_path = os.path.join(output, 'labeldates_mbid.json')
    json.dump(labeldate_mbid, open(full_outputh_path, 'w'),
              indent=2, ensure_ascii=False)<|MERGE_RESOLUTION|>--- conflicted
+++ resolved
@@ -3,14 +3,10 @@
 import os
 import re
 from collections import defaultdict
-<<<<<<< HEAD
+from urllib.parse import urlparse
+import click
+
 from soweego.target_selection.commons import matching_strategies
-=======
-from urllib.parse import urlparse
-
-import click
-from soweego.target_selection.common import matching_strategies
->>>>>>> 60324a94
 
 
 # Utilities functions
