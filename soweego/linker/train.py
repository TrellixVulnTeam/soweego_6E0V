#!/usr/bin/env python3
# -*- coding: utf-8 -*-

"""Training set construction for supervised linking."""

__author__ = 'Marco Fossati'
__email__ = 'fossati@spaziodati.eu'
__version__ = '1.0'
__license__ = 'GPL-3.0'
__copyright__ = 'Copyleft 2018, Hjfocs'

import gzip
import logging
import os
import pickle
import sys

import click
import pandas as pd
from pandas import MultiIndex, concat
from sklearn.externals import joblib
from sklearn.model_selection import GridSearchCV

from soweego.commons import constants, data_gathering, target_database, utils
from soweego.linker import blocking, workflow

LOGGER = logging.getLogger(__name__)


@click.command(context_settings={'ignore_unknown_options': True, 'allow_extra_args': True})
@click.argument('classifier', type=click.Choice(constants.CLASSIFIERS))
@click.argument('target', type=click.Choice(target_database.available_targets()))
@click.argument('target_type', type=click.Choice(target_database.available_types()))
@click.option('--tune', is_flag=True, help='Run grid search for hyperparameters tuning. Default: no.')
@click.option('-k', '--k-folds', default=5, help="Number of folds for hyperparameters tuning. Implies '--tune' Default: 5.")
@click.option('-d', '--dir-io', type=click.Path(file_okay=False), default=constants.SHARED_FOLDER,
              help="Input/output directory, default: '%s'." % constants.SHARED_FOLDER)
@click.pass_context
def cli(ctx, classifier, target, target_type, tune, k_folds, dir_io):
    """Train a probabilistic linker."""
    kwargs = utils.handle_extra_cli_args(ctx.args)
    if kwargs is None:
        sys.exit(1)

    model = execute(constants.CLASSIFIERS[classifier],
                    target, target_type, tune, k_folds, dir_io, **kwargs)
    outfile = os.path.join(
        dir_io, constants.LINKER_MODEL % (target, target_type, classifier))
    joblib.dump(model, outfile)
    LOGGER.info("%s model dumped to '%s'", classifier, outfile)


def execute(classifier, catalog, entity, tune, k, dir_io, **kwargs):
    if tune and classifier in (constants.SINGLE_LAYER_PERCEPTRON,
                               constants.MULTILAYER_CLASSIFIER):
        # TODO make Keras work with GridSearchCV
        raise NotImplementedError(
            f'Grid search for {classifier} is not supported')

    feature_vectors, positive_samples_index = build_dataset(
        'training', catalog, entity, dir_io)

    if tune:
        best_params = _grid_search(
            k, feature_vectors, positive_samples_index, classifier, **kwargs)
        # TODO find a way to avoid retraining: pass _grid_search.best_estimator_ to recordlinkage classifiers. See 'refit' param in https://scikit-learn.org/stable/modules/generated/sklearn.model_selection.GridSearchCV.html#sklearn.model_selection.GridSearchCV
        return _train(classifier, feature_vectors, positive_samples_index, **best_params)

    return _train(classifier, feature_vectors, positive_samples_index, **kwargs)


def _grid_search(k, feature_vectors, positive_samples_index, classifier, **kwargs):
    k_fold, target = utils.prepare_stratified_k_fold(
        k, feature_vectors, positive_samples_index)
    model = utils.initialize_classifier(classifier, feature_vectors, **kwargs)
    grid_search = GridSearchCV(
        model.kernel, constants.PARAMETER_GRIDS[classifier], scoring='f1', n_jobs=-1, cv=k_fold)
    grid_search.fit(feature_vectors.to_numpy(), target)
    return grid_search.best_params_


def build_dataset(goal, catalog, entity, dir_io):

    feature_vectors_fpath = os.path.join(dir_io,
                                         constants.COMPLETE_FEATURE_VECTORS % (
                                             catalog, entity, goal
                                         ))
    positive_samples_index_fpath = os.path.join(dir_io,
                                                constants.COMPLETE_POSITIVE_SAMPLES_INDEX % (
                                                    catalog, entity, goal
                                                ))

    # check if files exists for these paths. If yes then just return them
    # instead of recomputing
    if all(os.path.isfile(p) for p in [feature_vectors_fpath, positive_samples_index_fpath]):

        LOGGER.info('Using cached version of the %s set', goal)

        feature_vectors = pd.read_pickle(feature_vectors_fpath)

        positive_samples_index = pickle.load(
            gzip.open(positive_samples_index_fpath, 'rb'))

        return feature_vectors, positive_samples_index

    wd_reader = workflow.build_wikidata(goal, catalog, entity, dir_io)
    wd_generator = workflow.preprocess_wikidata(goal, wd_reader)

    positive_samples = feature_vectors = None

    positive_samples_w_path = os.path.join(dir_io,
                                           '%s_%s_%s_positive_samples_working.csv.gz' % (
                                               catalog, entity, goal
                                           ))
    feature_vectors_w_path = os.path.join(dir_io,
                                          '%s_%s_%s_feature_vectors_working.csv.gz' % (
                                              catalog, entity, goal
                                          ))

    for working_file in [positive_samples_w_path, feature_vectors_w_path]:
        if os.path.exists(working_file):
            os.remove(working_file)

    # flag that indicates we need to add a header the first time we write
    # to working file
    need_working_header = True
    for i, wd_chunk in enumerate(wd_generator, 1):
        # Positive samples from Wikidata
<<<<<<< HEAD
        if positive_samples is None:
            positive_samples = wd_chunk[constants.TID]
        else:
            positive_samples = concat([positive_samples, wd_chunk[constants.TID]])
=======
        wd_chunk[constants.TID].to_csv(
            positive_samples_w_path, mode='a', header=need_working_header)
>>>>>>> 72d5581b

        # Samples index from Wikidata
        all_samples = blocking.full_text_query_block(
            goal, catalog, wd_chunk[constants.NAME_TOKENS], i, target_database.get_entity(catalog, entity), dir_io)

        # Build target chunk based on samples
        target_reader = data_gathering.gather_target_dataset(
            goal, entity, catalog, set(all_samples.get_level_values(constants.TID)))

        # Preprocess target chunk
        target_chunk = workflow.preprocess_target(
            goal, target_reader)

        features_path = os.path.join(
            dir_io, constants.FEATURES % (catalog, entity, goal, i))
<<<<<<< HEAD
        
        nvcs = workflow.extract_features(
            all_samples, wd_chunk, target_chunk, features_path)
        
        if feature_vectors is None:
            feature_vectors = nvcs
        else:
            feature_vectors = concat([feature_vectors, nvcs], sort=False)
        
    # positive_samples = concat(positive_samples)
    positive_samples_index = MultiIndex.from_tuples(zip(
        positive_samples.index, positive_samples), names=[constants.QID, constants.TID])

    feature_vectors = feature_vectors.fillna(
=======

        workflow.extract_features(
            all_samples, wd_chunk, target_chunk, features_path
        ).to_csv(feature_vectors_w_path, mode='a', header=need_working_header)

        need_working_header = False

    positive_samples = pd.read_csv(
        positive_samples_w_path, index_col='qid')['tid']
    positive_samples_index = MultiIndex.from_tuples(zip(
        positive_samples.index, positive_samples), names=[constants.QID, constants.TID])

    feature_vectors = pd.read_csv(feature_vectors_w_path, index_col=['qid', 'tid']).fillna(
>>>>>>> 72d5581b
        constants.FEATURE_MISSING_VALUE)

    # dump final data so we can reuse it next time
    feature_vectors.to_pickle(feature_vectors_fpath)

    # MultiIndex has no `to_pickle` method, so we pickle it in the usual way
    pickle.dump(positive_samples_index, gzip.open(
        positive_samples_index_fpath, 'wb'))

    LOGGER.info('Built positive samples index from Wikidata')
    return feature_vectors, positive_samples_index


def _build_positive_samples_index(wd_reader1):
    LOGGER.info('Building positive samples index from Wikidata ...')
    positive_samples = []
    for chunk in wd_reader1:
        # TODO don't wipe out QIDs with > 1 positive samples!
        tids_series = chunk.set_index(constants.QID)[constants.TID].map(
            lambda cell: cell[0] if isinstance(cell, list) else cell)
        positive_samples.append(tids_series)

    positive_samples = concat(positive_samples)
    positive_samples_index = MultiIndex.from_tuples(zip(
        positive_samples.index, positive_samples), names=[constants.QID, constants.TID])
    LOGGER.info('Built positive samples index from Wikidata')
    return positive_samples_index


def _train(classifier, feature_vectors, positive_samples_index, **kwargs):
    model = utils.initialize_classifier(classifier, feature_vectors, **kwargs)

    LOGGER.info('Training a %s', classifier)
    model.fit(feature_vectors, positive_samples_index)

    LOGGER.info('Training done')
    return model<|MERGE_RESOLUTION|>--- conflicted
+++ resolved
@@ -126,15 +126,10 @@
     need_working_header = True
     for i, wd_chunk in enumerate(wd_generator, 1):
         # Positive samples from Wikidata
-<<<<<<< HEAD
         if positive_samples is None:
             positive_samples = wd_chunk[constants.TID]
         else:
             positive_samples = concat([positive_samples, wd_chunk[constants.TID]])
-=======
-        wd_chunk[constants.TID].to_csv(
-            positive_samples_w_path, mode='a', header=need_working_header)
->>>>>>> 72d5581b
 
         # Samples index from Wikidata
         all_samples = blocking.full_text_query_block(
@@ -150,7 +145,6 @@
 
         features_path = os.path.join(
             dir_io, constants.FEATURES % (catalog, entity, goal, i))
-<<<<<<< HEAD
         
         nvcs = workflow.extract_features(
             all_samples, wd_chunk, target_chunk, features_path)
@@ -165,21 +159,6 @@
         positive_samples.index, positive_samples), names=[constants.QID, constants.TID])
 
     feature_vectors = feature_vectors.fillna(
-=======
-
-        workflow.extract_features(
-            all_samples, wd_chunk, target_chunk, features_path
-        ).to_csv(feature_vectors_w_path, mode='a', header=need_working_header)
-
-        need_working_header = False
-
-    positive_samples = pd.read_csv(
-        positive_samples_w_path, index_col='qid')['tid']
-    positive_samples_index = MultiIndex.from_tuples(zip(
-        positive_samples.index, positive_samples), names=[constants.QID, constants.TID])
-
-    feature_vectors = pd.read_csv(feature_vectors_w_path, index_col=['qid', 'tid']).fillna(
->>>>>>> 72d5581b
         constants.FEATURE_MISSING_VALUE)
 
     # dump final data so we can reuse it next time
