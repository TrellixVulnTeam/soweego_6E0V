--- conflicted
+++ resolved
@@ -15,12 +15,12 @@
 from typing import Dict, Tuple
 
 import click
+
 import joblib
 import pandas as pd
 from keras import backend as K
 from recordlinkage.base import BaseClassifier
 from sklearn.model_selection import GridSearchCV
-
 from soweego.commons import constants, keys, target_database, utils
 from soweego.linker import blocking, workflow
 
@@ -100,7 +100,6 @@
         K.clear_session()  # Clear the TensorFlow graph
 
     LOGGER.info('Training completed')
-
 
 
 def execute(classifier: str, catalog: str, entity: str, tune: bool, k: int, dir_io: str, **kwargs) -> BaseClassifier:
@@ -155,41 +154,6 @@
     return _train(classifier, feature_vectors, positive_samples_index, **kwargs)
 
 
-<<<<<<< HEAD
-def _grid_search(
-        k, feature_vectors, positive_samples_index, classifier, **kwargs
-):
-    k_fold, target = utils.prepare_stratified_k_fold(
-        k, feature_vectors, positive_samples_index
-    )
-    model = utils.initialize_classifier(classifier, feature_vectors, **kwargs)
-    grid_search = GridSearchCV(
-        model.kernel,
-        constants.PARAMETER_GRIDS[classifier],
-        scoring='f1',
-        n_jobs=-1,
-        cv=k_fold,
-    )
-    grid_search.fit(feature_vectors.to_numpy(), target)
-    return grid_search.best_params_
-
-
-def build_dataset(
-        goal: str, catalog: str, entity: str, dir_io: str
-) -> Tuple[pd.DataFrame, pd.MultiIndex]:
-    """
-    Creates a dataset for `goal`.
-
-    :param goal: Can be `evaluate` or `train`. Specifies for what end we want
-        to use the dataset.
-    :param catalog: The external catalog we want to get data for.
-    :param entity: The entity in the specified catalog we want to get data for.
-    :param dir_io: Input/Output directory where working files will be saved.
-    :return: Tuple where the first element is a :class:`pandas.DataFrame` representing
-        the features extracted for a given (*QID*, *TID*) pair. The second element of the
-        Tuple is a :class:`pandas.MultiIndex`, which represents which (*QID*, *TID*) pairs
-        are positive samples (so, which pairs are really the same entity)
-=======
 def build_training_set(catalog: str, entity: str, dir_io: str) -> Tuple[pd.DataFrame, pd.MultiIndex]:
     """Build a training set.
 
@@ -203,7 +167,6 @@
     :return: the feature vectors and positive samples pair.
       Features are computed by comparing *(QID, catalog ID)* pairs.
       Positive samples are catalog IDs available in Wikidata
->>>>>>> bf07b4ad
     """
     goal = 'training'
 
@@ -224,7 +187,8 @@
             # then concatenate it at the end of the loop.
             # Reason: keeping multiple yet small pandas objects
             # is less memory-efficient
-            positive_samples = pd.concat([positive_samples, wd_chunk[keys.TID]])
+            positive_samples = pd.concat(
+                [positive_samples, wd_chunk[keys.TID]])
 
         # All samples come from queries to the target DB
         # and include negative ones
@@ -237,16 +201,10 @@
             dir_io,
         )
 
-<<<<<<< HEAD
-        # Build target chunk based on samples
-        target_reader = data_gathering.gather_target_dataset(
-            catalog, entity, set(all_samples.get_level_values(keys.TID))
-=======
         # Build target chunk from all samples
         target_reader = workflow.build_target(
             goal, catalog, entity,
             set(all_samples.get_level_values(keys.TID))
->>>>>>> bf07b4ad
         )
         # Preprocess target chunk
         target_chunk = workflow.preprocess_target(goal, target_reader)
@@ -264,7 +222,8 @@
         if feature_vectors is None:
             feature_vectors = chunk_fv
         else:
-            feature_vectors = pd.concat([feature_vectors, chunk_fv], sort=False)
+            feature_vectors = pd.concat(
+                [feature_vectors, chunk_fv], sort=False)
 
     # Final positive samples index
     positive_samples_index = pd.MultiIndex.from_tuples(
