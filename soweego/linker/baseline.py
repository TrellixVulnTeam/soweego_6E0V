#!/usr/bin/env python3
# -*- coding: utf-8 -*-

"""Deterministic linking."""

__author__ = 'Marco Fossati'
__email__ = 'fossati@spaziodati.eu'
__version__ = '1.0'
__license__ = 'GPL-3.0'
__copyright__ = 'Copyleft 2018, Hjfocs'

import gzip
import json
import logging
import re
from datetime import datetime
from os import path
from typing import Iterable, Tuple

import click
from sqlalchemy.exc import ProgrammingError
from tqdm import tqdm

from soweego.commons import (constants, data_gathering, keys, target_database,
                             text_utils, url_utils)
from soweego.importer.models.base_entity import BaseEntity
from soweego.ingestor import wikidata_bot
from soweego.wikidata.api_requests import get_data_for_linker

LOGGER = logging.getLogger(__name__)
WD_IO_FILENAME = 'wikidata_%s_dataset.jsonl.gz'


@click.command()
@click.argument('target', type=click.Choice(target_database.supported_targets()))
@click.argument('target_type', type=click.Choice(target_database.supported_entities()))
@click.option('-s', '--strategy', type=click.Choice(['perfect', 'links', 'names', 'all']), default='perfect')
@click.option('--check-dates/--no-check-dates', default=True,
              help='When available, checks if the dates match too. Default: yes.')
@click.option('--upload/--no-upload', default=False, help='Upload check results to Wikidata. Default: no.')
@click.option('--sandbox/--no-sandbox', default=False,
              help='Upload to the Wikidata sandbox item Q4115189. Default: no.')
@click.option('-o', '--output-dir', type=click.Path(file_okay=False), default=constants.SHARED_FOLDER,
              help="default: '%s" % constants.SHARED_FOLDER)
def cli(target, target_type, strategy, check_dates, upload, sandbox, output_dir):
    """Rule-based matching strategies.

    NOTICE: not all the entity types are available for all the targets

    Available strategies are:
    'perfect' = perfect strings;
    'links' = similar links;
    'names' = similar names.

    Run all of them by default.
    """
    LOGGER.info(
        'Starting baseline %s strategy for %s %s ...', strategy, target, target_type)
    # Wikidata
    wd_io_path = path.join(output_dir, WD_IO_FILENAME % target)
    if not path.exists(wd_io_path):
        qids = data_gathering.gather_qids(
            target_type, target, target_database.get_person_pid(target))
        url_pids, ext_id_pids_to_urls = data_gathering.gather_relevant_pids()
        with gzip.open(wd_io_path, 'wt') as wd_io:
<<<<<<< HEAD
            get_data_for_linker(target, target_type, qids, url_pids, ext_id_pids_to_urls, wd_io, None)
=======
            get_data_for_linker(target, qids, url_pids,
                                ext_id_pids_to_urls, wd_io, None)
>>>>>>> d7e27029
            LOGGER.info("Wikidata stream stored in %s" % wd_io_path)

    target_entity = target_database.get_main_entity(target, target_type)
    target_link_entity = target_database.get_link_entity(target, target_type)
    target_pid = target_database.get_person_pid(target)

    result = None

    with gzip.open(wd_io_path, "rt") as wd_io:
        if strategy == 'perfect' or strategy == 'all':
            wd_io.seek(0)  # go to beginning of file
            LOGGER.info("Starting perfect name match")
            result = perfect_name_match(
                wd_io, target_entity, target_pid, check_dates)
            _write_or_upload_result(strategy, target, target_type, result,
                                    output_dir, "baseline_perfect_name.csv", upload, sandbox)

        if strategy == 'links' or strategy == 'all':
            wd_io.seek(0)  # go to beginning of file
            LOGGER.info("Starting similar links match")
            result = similar_link_tokens_match(
                wd_io, target_link_entity, target_pid)
            _write_or_upload_result(strategy, target, target_type, result,
                                    output_dir, "baseline_similar_links.csv", upload, sandbox)

        if strategy == 'names' or strategy == 'all':
            wd_io.seek(0)
            LOGGER.info("Starting similar names match")
            result = similar_name_tokens_match(
                wd_io, target_entity, target_pid, check_dates)
            _write_or_upload_result(
                strategy, target, target_type, result, output_dir, "baseline_similar_names.csv", upload, sandbox)


@click.command()
@click.argument('target', type=click.Choice(target_database.supported_targets()))
@click.argument('target_type', type=click.Choice(target_database.supported_entities()))
@click.option('--upload/--no-upload', default=False, help='Upload check results to Wikidata. Default: no.')
@click.option('--sandbox/--no-sandbox', default=False,
              help='Upload to the Wikidata sandbox item Q4115189. Default: no.')
@click.option('-o', '--output-dir', type=click.Path(file_okay=False), default=constants.SHARED_FOLDER,
              help="default: '%s" % constants.SHARED_FOLDER)
def extract_available_matches_in_target(target, target_type, upload, sandbox, output_dir):
    """"""
    target_link_entity = target_database.get_link_entity(target, target_type)
    target_pid = target_database.get_person_pid(target)

    def result_generator(target_link_entity, target_pid):
        if target_link_entity:
            for r in data_gathering.tokens_fulltext_search(target_link_entity, True, ('wikidata',),
                                                           where_clause=target_link_entity.is_wiki == 1,
                                                           limit=1_000_000_000):
                qid = re.search(r"(Q\d+)$", r.url).groups()[0]
                if qid:
                    yield (qid, target_pid, r.catalog_id)

    _write_or_upload_result('extract', target, target_type, result_generator(target_link_entity, target_pid),
                            output_dir,
                            'match_extractor.csv', upload, sandbox)


def _write_or_upload_result(strategy, target, target_type, result: Iterable, output_dir: str, filename: str,
                            upload: bool,
                            sandbox: bool):
    if upload:
        wikidata_bot.add_people_statements(
            result, target_database.get_catalog_qid(target), sandbox)
    else:
        filename = f'{target}_{target_type}_{filename}'
        filepath = path.join(output_dir, filename)
        with open(filepath, 'w') as filehandle:
            for res in result:
                filehandle.write('%s\n' % ";".join(res))
                filehandle.flush()
        LOGGER.info('Baseline %s strategy against %s dumped to %s',
                    strategy, target, filepath)


def perfect_name_match(source_dataset, target_entity: BaseEntity, target_pid: str, compare_dates: bool) -> Iterable[
        Tuple[str, str, str]]:
    """Given a dictionary ``{string: identifier}``, a Base Entity and a PID,
    match perfect strings and return a dataset ``[(source_id, PID, target_id), ...]``.

    This strategy applies to any object that can be
    treated as a string: names, links, etc.
    """
    bucket_size = 100
    bucket_names = set()
    bucket = []
    total = _count_num_lines_in_file(source_dataset)
    missing = total
    for row_entity in tqdm(source_dataset, total=total):
        entity = json.loads(row_entity)
        bucket_names.update(entity[keys.NAME])
        bucket.append(entity)
        # After building a bucket of bucket_size wikidata entries,
        # tries to search them and does a n^2 comparison to try to match
        if len(bucket) >= bucket_size or missing < bucket_size:
            missing -= len(bucket)
            for res in data_gathering.perfect_name_search_bucket(target_entity, bucket_names):
                for en in bucket:
                    # wikidata entities have a list of names
                    for name in en[keys.NAME]:
                        if name.lower() == res.name.lower():
                            if not compare_dates or birth_death_date_match(res, en):
                                yield (en[keys.QID], target_pid, res.catalog_id)
            bucket.clear()
            bucket_names.clear()


def similar_name_tokens_match(source, target, target_pid: str, compare_dates: bool) -> Iterable[Tuple[str, str, str]]:
    """Given a dictionary ``{string: identifier}``, a BaseEntity and a tokenization function and a PID,
    match similar tokens and return a dataset ``[(source_id, PID, target_id), ...]``.

    Similar tokens match means that if a set of tokens is contained in another one, it's a match.
    """
    to_exclude = set()

    for row_entity in tqdm(source, total=_count_num_lines_in_file(source)):
        entity = json.loads(row_entity)
        qid = entity[keys.QID]
        for label in entity[keys.NAME]:
            if not label:
                continue

            to_exclude.clear()

            tokenized = text_utils.tokenize(label)
            if len(tokenized) <= 1:
                continue

            # NOTICE: sets of size 1 are always exluded
            # Looks for sets equal or bigger containing our tokens
            for res in data_gathering.tokens_fulltext_search(target, True, tokenized):
                if not compare_dates or birth_death_date_match(res, entity):
                    yield (qid, target_pid, res.catalog_id)
                    to_exclude.add(res.catalog_id)
            # Looks for sets contained in our set of tokens
            where_clause = target.catalog_id.notin_(to_exclude)
            for res in data_gathering.tokens_fulltext_search(target, False, tokenized, where_clause=where_clause):
                res_tokenized = set(res.name_tokens.split())
                if len(res_tokenized) > 1 and res_tokenized.issubset(tokenized):
                    if not compare_dates or birth_death_date_match(res, entity):
                        yield (qid, target_pid, res.catalog_id)


def similar_link_tokens_match(source, target, target_pid: str) -> Iterable[Tuple[str, str, str]]:
    """Given a dictionary ``{string: identifier}``, a BaseEntity and a tokenization function and a PID,
    match similar tokens and return a dataset ``[(source_id, PID, target_id), ...]``.

    Similar tokens match means that if a set of tokens is contained in another one, it's a match.
    """

    if target is None:
        return

    to_exclude = set()

    for row_entity in tqdm(source, total=_count_num_lines_in_file(source)):
        entity = json.loads(row_entity)
        qid = entity[keys.QID]
        for url in entity[keys.URL]:
            if not url:
                continue

            to_exclude.clear()

            tokenized = url_utils.tokenize(url)
            if len(tokenized) <= 1:
                continue

            try:
                # NOTICE: sets of size 1 are always excluded
                # Looks for sets equal or bigger containing our tokens
                for res in data_gathering.tokens_fulltext_search(target, True, tokenized):
                    yield (qid, target_pid, res.catalog_id)
                    to_exclude.add(res.catalog_id)
                # Looks for sets contained in our set of tokens
                where_clause = target.catalog_id.notin_(to_exclude)
                for res in data_gathering.tokens_fulltext_search(target, False, tokenized, where_clause):
                    res_tokenized = set(res.url_tokens.split())
                    if len(res_tokenized) > 1 and res_tokenized.issubset(tokenized):
                        yield (qid, target_pid, res.catalog_id)
            except ProgrammingError as ex:
                LOGGER.error(ex)
                LOGGER.error(f'Issues searching tokens {tokenized} of {url}')


def compare_dates_on_common_precision(common_precision: int, date_elements1: Iterable,
                                      date_elements2: Iterable) -> bool:
    # safety check
    if common_precision < 9:
        return False
    for i in range(0, common_precision - 9 + 1):
        if int(date_elements1[i]) != int(date_elements2[i]):
            return False
    return True


def date_equals(born: datetime, born_precision: int, date_prec: Iterable) -> bool:
    """Given a target date, its precision and a Wikidata date like ["1743-00-00T00:00:00Z", 9],
    tells if they're equal
    """
    if born is None or born_precision is None or not date_prec:
        return False
    prec = int(date_prec[1])
    date_elements = date_prec[0].split('T')[0].split('-')
    common_precision = min(born_precision, prec)
    return compare_dates_on_common_precision(common_precision, date_elements, [born.year, born.month, born.day])


def birth_death_date_match(target_entity: BaseEntity, wikidata_entity: dict) -> bool:
    """Given a wikidata json and a BaseEntity, checks born/death dates and tells if they match"""
    for date_prec in wikidata_entity.get('born', []):
        if date_equals(target_entity.born, target_entity.born_precision, date_prec):
            return True

    for date_prec in wikidata_entity.get('died', []):
        if date_equals(target_entity.died, target_entity.died_precision, date_prec):
            return True

    return False


def _count_num_lines_in_file(file_) -> int:
    # count number of rows and go back to
    # the beginning of file
    n_rows = len(file_.readlines())
    file_.seek(0)

    return n_rows<|MERGE_RESOLUTION|>--- conflicted
+++ resolved
@@ -63,12 +63,8 @@
             target_type, target, target_database.get_person_pid(target))
         url_pids, ext_id_pids_to_urls = data_gathering.gather_relevant_pids()
         with gzip.open(wd_io_path, 'wt') as wd_io:
-<<<<<<< HEAD
-            get_data_for_linker(target, target_type, qids, url_pids, ext_id_pids_to_urls, wd_io, None)
-=======
-            get_data_for_linker(target, qids, url_pids,
-                                ext_id_pids_to_urls, wd_io, None)
->>>>>>> d7e27029
+            get_data_for_linker(target, target_type, qids,
+                                url_pids, ext_id_pids_to_urls, wd_io, None)
             LOGGER.info("Wikidata stream stored in %s" % wd_io_path)
 
     target_entity = target_database.get_main_entity(target, target_type)
