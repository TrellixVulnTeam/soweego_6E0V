#!/usr/bin/env python3
# -*- coding: utf-8 -*-

"""Supervised linking."""
import logging
import os

import click
import recordlinkage as rl
from numpy import full
from sklearn.externals import joblib

from soweego.commons import constants, data_gathering, target_database
from soweego.ingestor import wikidata_bot
from soweego.linker import blocking, workflow

__author__ = 'Marco Fossati'
__email__ = 'fossati@spaziodati.eu'
__version__ = '1.0'
__license__ = 'GPL-3.0'
__copyright__ = 'Copyleft 2018, Hjfocs'

LOGGER = logging.getLogger(__name__)


@click.command()
@click.argument('classifier', type=click.Choice(constants.CLASSIFIERS))
@click.argument('target', type=click.Choice(target_database.available_targets()))
@click.argument('target_type', type=click.Choice(target_database.available_types()))
@click.option('--upload/--no-upload', default=False, help='Upload links to Wikidata. Default: no.')
@click.option('--sandbox/--no-sandbox', default=False,
              help='Upload to the Wikidata sandbox item Q4115189. Default: no.')
@click.option('-t', '--threshold', default=constants.CONFIDENCE_THRESHOLD,
              help="Probability score threshold, default: 0.5.")
@click.option('-d', '--dir-io', type=click.Path(file_okay=False), default=constants.SHARED_FOLDER,
              help="Input/output directory, default: '%s'." % constants.SHARED_FOLDER)
def cli(target, target_type, classifier, upload, sandbox, threshold, dir_io):
    """Run a probabilistic linker."""

    # load model from the specified classifier+target+target_type
    model_path = os.path.join(dir_io, constants.LINKER_MODEL %
                              (target, target_type, classifier))

    # ensure that model exists
    if not os.path.isfile(model_path):
        err_msg = 'No classifier model found at path: %s ' % model_path
        LOGGER.critical('File does not exist - ' + err_msg)
        raise FileExistsError(err_msg)

    for chunk in execute(target, target_type, model_path, threshold, dir_io):
        if upload:
            _upload(chunk, target, sandbox)

        chunk.to_csv(os.path.join(dir_io, constants.LINKER_RESULT %
<<<<<<< HEAD
                                  (target, target_type, os.path.basename(model_path))), mode='a', header=True)
=======
                                  (target, target_type, classifier)), mode='a', header=True)
>>>>>>> c95c4894


def _upload(predictions, catalog, sandbox):
    links = dict(predictions.to_dict().keys())
    LOGGER.info('Starting addition of links to Wikidata ...')
    wikidata_bot.add_identifiers(links, catalog, sandbox)


def execute(catalog, entity, model, threshold, dir_io):
    wd_reader = workflow.build_wikidata(
        'classification', catalog, entity, dir_io)
    wd_generator = workflow.preprocess_wikidata('classification', wd_reader)

    classifier = joblib.load(model)
    rl.set_option(*constants.CLASSIFICATION_RETURN_SERIES)
    for i, wd_chunk in enumerate(wd_generator, 1):
        # TODO Also consider blocking on URLs

        samples = blocking.full_text_query_block(
            'classification', catalog, wd_chunk[constants.NAME_TOKENS],
            i, target_database.get_entity(catalog, entity), dir_io)

        # Build target chunk based on samples
        target_reader = data_gathering.gather_target_dataset(
            'classification', entity, catalog, set(samples.get_level_values(constants.TID)))

        # Preprocess target chunk
        target_chunk = workflow.preprocess_target(
            'classification', target_reader)

        features_path = os.path.join(
            dir_io, constants.FEATURES % (catalog, entity, 'classification', i))

        feature_vectors = workflow.extract_features(
            samples, wd_chunk, target_chunk, features_path)

        _add_missing_feature_columns(classifier, feature_vectors)

        if isinstance(classifier, rl.NaiveBayesClassifier):
            predictions = classifier.prob(feature_vectors)
        elif isinstance(classifier, rl.SVMClassifier):
            predictions = classifier.predict(feature_vectors)
        else:
            err_msg = f'Unsupported classifier: {classifier}. It should be one of {set(constants.CLASSIFIERS)}'
            LOGGER.critical(err_msg)
            raise ValueError(err_msg)

        LOGGER.info('Chunk %d classified', i)
        yield predictions[predictions >= threshold]


def _add_missing_feature_columns(classifier, feature_vectors):
    if isinstance(classifier, rl.NaiveBayesClassifier):
        expected_features = len(classifier.kernel._binarizers)
    elif isinstance(classifier, rl.SVMClassifier):
        expected_features = classifier.kernel.coef_.shape[1]
    else:
        err_msg = f'Unsupported classifier: {classifier}. It should be one of {set(constants.CLASSIFIERS)}'
        LOGGER.critical(err_msg)
        raise ValueError(err_msg)

    actual_features = feature_vectors.shape[1]
    if expected_features != actual_features:
        LOGGER.info('Feature vectors have %d features, but %s expected %d. Will add missing ones',
                    actual_features, classifier.__class__.__name__, expected_features)
        for i in range(expected_features - actual_features):
            feature_vectors[f'missing_{i}'] = full(
                len(feature_vectors), constants.FEATURE_MISSING_VALUE)<|MERGE_RESOLUTION|>--- conflicted
+++ resolved
@@ -52,11 +52,7 @@
             _upload(chunk, target, sandbox)
 
         chunk.to_csv(os.path.join(dir_io, constants.LINKER_RESULT %
-<<<<<<< HEAD
-                                  (target, target_type, os.path.basename(model_path))), mode='a', header=True)
-=======
                                   (target, target_type, classifier)), mode='a', header=True)
->>>>>>> c95c4894
 
 
 def _upload(predictions, catalog, sandbox):
