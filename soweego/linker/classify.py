#!/usr/bin/env python3
# -*- coding: utf-8 -*-

"""Supervised linking."""
import ipdb

__author__ = 'Marco Fossati'
__email__ = 'fossati@spaziodati.eu'
__version__ = '1.0'
__license__ = 'GPL-3.0'
__copyright__ = 'Copyleft 2018, Hjfocs'

import logging
import os

import click
import recordlinkage as rl
from numpy import full
from sklearn.externals import joblib

from soweego.commons import constants, data_gathering, target_database
from soweego.ingestor import wikidata_bot
from soweego.linker import blocking, workflow

LOGGER = logging.getLogger(__name__)


@click.command()
@click.argument('target', type=click.Choice(target_database.available_targets()))
@click.argument('target_type', type=click.Choice(target_database.available_types()))
@click.argument('model', type=click.Path(exists=True, dir_okay=False, writable=False))
@click.option('--upload/--no-upload', default=False, help='Upload links to Wikidata. Default: no.')
@click.option('--sandbox/--no-sandbox', default=False,
              help='Upload to the Wikidata sandbox item Q4115189. Default: no.')
@click.option('-t', '--threshold', default=constants.CONFIDENCE_THRESHOLD,
              help="Probability score threshold, default: 0.5.")
@click.option('-d', '--dir-io', type=click.Path(file_okay=False), default=constants.SHARED_FOLDER,
              help="Input/output directory, default: '%s'." % constants.SHARED_FOLDER)
def cli(target, target_type, model, upload, sandbox, threshold, dir_io):
    """Run a probabilistic linker."""

    for chunk in execute(target, target_type, model, threshold, dir_io):
        if upload:
            _upload(chunk, target, sandbox)

        chunk.to_csv(os.path.join(dir_io, constants.LINKER_RESULT %
<<<<<<< HEAD
                                  (target, target_type, os.path.basename(model))), mode='a', header=True)
=======
                                  (target, target_type, 'nb')), mode='a', header=True)
>>>>>>> ac73c262


def _upload(predictions, catalog, sandbox):
    links = dict(predictions.to_dict().keys())
    LOGGER.info('Starting addition of links to Wikidata ...')
    wikidata_bot.add_identifiers(links, catalog, sandbox)


def execute(catalog, entity, model, threshold, dir_io):
    wd_reader = workflow.build_wikidata(
        'classification', catalog, entity, dir_io)
    wd_generator = workflow.preprocess_wikidata('classification', wd_reader)

    classifier = joblib.load(model)
    rl.set_option(*constants.CLASSIFICATION_RETURN_SERIES)
    for i, wd_chunk in enumerate(wd_generator, 1):
        # TODO Also consider blocking on URLs

        samples = blocking.full_text_query_block(
            'classification', catalog, wd_chunk[constants.NAME_TOKENS],
            i, target_database.get_entity(catalog, entity), dir_io)

        # Build target chunk based on samples
        target_reader = data_gathering.gather_target_dataset(
            'classification', entity, catalog, set(samples.get_level_values(constants.TID)))

        # Preprocess target chunk
        target_chunk = workflow.preprocess_target(
            'classification', target_reader)

        features_path = os.path.join(
            dir_io, constants.FEATURES % (catalog, entity, 'classification', i))

        feature_vectors = workflow.extract_features(
            samples, wd_chunk, target_chunk, features_path)

        _add_missing_feature_columns(classifier, feature_vectors)

        predictions = classifier.prob(feature_vectors)

        LOGGER.info('Chunk %d classified', i)
        yield predictions[predictions >= threshold]


def _add_missing_feature_columns(classifier, feature_vectors):
    expected_features = len(classifier.kernel._binarizers)
    actual_features = feature_vectors.shape[1]
    if expected_features != actual_features:
        LOGGER.info('Feature vectors have %d features, but %s expected %d. Will add missing ones',
                    actual_features, classifier.__class__.__name__, expected_features)
        for i in range(expected_features - actual_features):
            feature_vectors[f'missing_{i}'] = full(
                len(feature_vectors), constants.FEATURE_MISSING_VALUE)<|MERGE_RESOLUTION|>--- conflicted
+++ resolved
@@ -2,7 +2,18 @@
 # -*- coding: utf-8 -*-
 
 """Supervised linking."""
+import logging
+import os
+
+import click
+from numpy import full
+
 import ipdb
+import recordlinkage as rl
+from sklearn.externals import joblib
+from soweego.commons import constants, data_gathering, target_database
+from soweego.ingestor import wikidata_bot
+from soweego.linker import blocking, workflow
 
 __author__ = 'Marco Fossati'
 __email__ = 'fossati@spaziodati.eu'
@@ -10,17 +21,6 @@
 __license__ = 'GPL-3.0'
 __copyright__ = 'Copyleft 2018, Hjfocs'
 
-import logging
-import os
-
-import click
-import recordlinkage as rl
-from numpy import full
-from sklearn.externals import joblib
-
-from soweego.commons import constants, data_gathering, target_database
-from soweego.ingestor import wikidata_bot
-from soweego.linker import blocking, workflow
 
 LOGGER = logging.getLogger(__name__)
 
@@ -44,11 +44,7 @@
             _upload(chunk, target, sandbox)
 
         chunk.to_csv(os.path.join(dir_io, constants.LINKER_RESULT %
-<<<<<<< HEAD
                                   (target, target_type, os.path.basename(model))), mode='a', header=True)
-=======
-                                  (target, target_type, 'nb')), mode='a', header=True)
->>>>>>> ac73c262
 
 
 def _upload(predictions, catalog, sandbox):
