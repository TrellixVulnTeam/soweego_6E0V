#!/usr/bin/env python3
# -*- coding: utf-8 -*-

"""Record linkage workflow, shared between training and classification."""

__author__ = 'Marco Fossati'
__email__ = 'fossati@spaziodati.eu'
__version__ = '1.0'
__license__ = 'GPL-3.0'
__copyright__ = 'Copyleft 2018, Hjfocs'

import datetime
import gzip
import json
import logging
import os
from multiprocessing import cpu_count
from typing import Generator, Tuple

import pandas as pd
import recordlinkage as rl
from numpy import nan
from pandas.io.json.json import JsonReader

from soweego.commons import (constants, data_gathering, target_database,
                             text_utils, url_utils)
from soweego.commons.logging import log_dataframe_info
from soweego.linker import classifiers, neural_networks
from soweego.linker.feature_extraction import (DateCompare, ExactList,
                                               OccupationQidSet, SimilarTokens,
                                               StringList)
from soweego.wikidata import api_requests, vocabulary

LOGGER = logging.getLogger(__name__)


def build_wikidata(goal, catalog, entity, dir_io):
    if goal == 'training':
        wd_io_path = os.path.join(
            dir_io, constants.WD_TRAINING_SET % (catalog, entity))
        qids_and_tids = {}
    elif goal == 'classification':
        wd_io_path = os.path.join(
            dir_io, constants.WD_CLASSIFICATION_SET % (catalog, entity))
        qids_and_tids = None
    else:
        raise ValueError(
            "Invalid 'goal' parameter: %s. Should be 'training' or 'classification'" % goal)

    catalog_pid = target_database.get_pid(catalog)

    if os.path.exists(wd_io_path):
        LOGGER.info(
            "Will reuse existing Wikidata %s set: '%s'", goal, wd_io_path)
        if goal == 'training':
            with gzip.open(wd_io_path, 'rt') as wd_io:
                for line in wd_io:
                    item = json.loads(line.rstrip())
                    qids_and_tids[item[constants.QID]] = {
                        constants.TID: item[constants.TID]}
            LOGGER.debug(
                "Reconstructed dictionary with QIDS and target IDs from '%s'", wd_io_path)

    else:
        LOGGER.info(
            "Building Wikidata %s set, output file '%s' ...", goal, wd_io_path)

        if goal == 'training':
            data_gathering.gather_target_ids(
                entity, catalog, catalog_pid, qids_and_tids)
            qids = qids_and_tids.keys()
        elif goal == 'classification':
            qids = data_gathering.gather_qids(entity, catalog, catalog_pid)

        url_pids, ext_id_pids_to_urls = data_gathering.gather_relevant_pids()
        with gzip.open(wd_io_path, 'wt') as wd_io:
            api_requests.get_data_for_linker(catalog,
                                             qids, url_pids, ext_id_pids_to_urls, wd_io, qids_and_tids)

    wd_df_reader = pd.read_json(wd_io_path, lines=True, chunksize=1000)

    LOGGER.info('Wikidata %s set built', goal)
    return wd_df_reader


def build_target(goal, catalog, entity, qids_and_tids):
    handle_goal(goal)

    LOGGER.info('Building %s %s set ...', catalog, goal)

    if goal == 'classification':
        if qids_and_tids:
            raise ValueError(
                "Invalid 'qids_and_tids' parameter: it should be None when 'goal' is 'classification'")
        qids_and_tids = {}
        data_gathering.gather_target_ids(
            entity, catalog, target_database.get_pid(catalog), qids_and_tids)

    target_df_reader = data_gathering.gather_target_dataset(
        goal, entity, catalog, _get_tids(qids_and_tids))

    LOGGER.info('Target %s set built', goal)

    return target_df_reader


def _get_tids(qids_and_tids):
    tids = set()
    for data in qids_and_tids.values():
        for identifier in data[constants.TID]:
            tids.add(identifier)
    return tids


def preprocess(goal: str, wikidata_reader: JsonReader, target_reader: JsonReader) -> Tuple[
        Generator[pd.DataFrame, None, None], Generator[pd.DataFrame, None, None]]:
    handle_goal(goal)
    return preprocess_wikidata(goal, wikidata_reader), preprocess_target(goal, target_reader)


def extract_features(candidate_pairs: pd.MultiIndex, wikidata: pd.DataFrame, target: pd.DataFrame,
                     path_io: str) -> pd.DataFrame:
    LOGGER.info('Extracting features ...')

    if os.path.exists(path_io):
        LOGGER.info("Will reuse existing features: '%s'", path_io)
        return pd.read_pickle(path_io)

    def in_both_datasets(col: str) -> bool:
        """Checks if `col` is available in both datasets"""
        return (col in wikidata.columns) and (col in target.columns)

    compare = rl.Compare(n_jobs=cpu_count())
    # TODO feature engineering on more fields
    # Feature 1: exact match on names
    if in_both_datasets(constants.NAME):
        compare.add(ExactList(constants.NAME,
                              constants.NAME, label='name_exact'))

    # Feature 2: exact match on URLs
    if in_both_datasets(constants.URL):
        compare.add(ExactList(constants.URL, constants.URL, label='url_exact'))

    # Feature 3: dates
    if in_both_datasets(constants.DATE_OF_BIRTH):
        compare.add(DateCompare(constants.DATE_OF_BIRTH,
                                constants.DATE_OF_BIRTH, label='date_of_birth'))
    if in_both_datasets(constants.DATE_OF_DEATH):
        compare.add(DateCompare(constants.DATE_OF_DEATH,
                                constants.DATE_OF_DEATH, label='date_of_death'))

    # Feature 4: Levenshtein distance on name tokens
    if in_both_datasets(constants.NAME_TOKENS):
        compare.add(StringList(constants.NAME_TOKENS,
                               constants.NAME_TOKENS, label='name_levenshtein'))

    # Feature 5: string kernel similarity on name tokens
        compare.add(StringList(constants.NAME_TOKENS, constants.NAME_TOKENS,
                               algorithm='cosine', analyzer='char_wb', label='name_string_kernel_cosine'))

    # Feature 6: similar name tokens
        compare.add(SimilarTokens(constants.NAME_TOKENS,
                                  constants.NAME_TOKENS, label='similar_name_tokens'))

    # Feature 7: cosine similarity on descriptions
    if in_both_datasets(constants.DESCRIPTION):
        compare.add(StringList(constants.DESCRIPTION, constants.DESCRIPTION,
                               algorithm='cosine', analyzer='soweego', label='description_cosine'))

    # Feature 8: occupation QIDs
    occupations_col_name = vocabulary.LINKER_PIDS[vocabulary.OCCUPATION]
    if in_both_datasets(occupations_col_name):
        compare.add(OccupationQidSet(occupations_col_name,
                                     occupations_col_name,
                                     label='occupation_qids'))
<<<<<<< HEAD
        
    feature_vectors = compare.compute(candidate_pairs, wikidata, target)
=======

    feature_vectors = compare.compute(
        candidate_pairs, wikidata, target).drop_duplicates()
>>>>>>> 0101db56
    pd.to_pickle(feature_vectors, path_io)

    LOGGER.info("Features dumped to '%s'", path_io)
    LOGGER.info('Feature extraction done')
    return feature_vectors


def init_model(classifier, *args, **kwargs):
    if classifier is constants.NAIVE_BAYES:
        model = rl.NaiveBayesClassifier(**kwargs)

    elif classifier is constants.LINEAR_SVM:
        model = rl.SVMClassifier(**kwargs)

    elif classifier is constants.SVM:
        model = classifiers.SVCClassifier(**kwargs)

    elif classifier is constants.SINGLE_LAYER_PERCEPTRON:
        model = neural_networks.SingleLayerPerceptron(*args, **kwargs)

    elif classifier is constants.MULTILAYER_CLASSIFIER:
        model = neural_networks.MultiLayerPerceptron(number_of_features)

    else:
        err_msg = f'Unsupported classifier: {classifier}. It should be one of {set(constants.CLASSIFIERS)}'
        LOGGER.critical(err_msg)
        raise ValueError(err_msg)

    return model


def preprocess_wikidata(goal, wikidata_reader):
    handle_goal(goal)

    LOGGER.info('Preprocessing Wikidata ...')

    for i, chunk in enumerate(wikidata_reader, 1):
        # 1. QID as index
        chunk.set_index(constants.QID, inplace=True)
        log_dataframe_info(
            LOGGER, chunk, f"Built index from '{constants.QID}' column")

        # 2. Drop columns with null values only
        _drop_null_columns(chunk)

        # 3. Training only: join target IDs if multiple
        # TODO don't wipe out QIDs with > 1 positive samples!
        if goal == 'training':
            chunk[constants.TID] = chunk[constants.TID].map(
                lambda cell: cell[0] if isinstance(cell, list) else cell)

        # 4. Tokenize names
        for column in constants.NAME_FIELDS:
            if chunk.get(column) is not None:
                chunk[f'{column}_tokens'] = chunk[column].apply(
                    tokenize_values, args=(text_utils.tokenize,))

        # 5. Tokenize URLs
        chunk[constants.URL_TOKENS] = chunk[constants.URL].apply(
            tokenize_values, args=(url_utils.tokenize,))

        # 6. Shared preprocessing
        chunk = _shared_preprocessing(chunk, _will_handle_dates(chunk))

        LOGGER.info('Chunk %d done', i)
        yield chunk

    LOGGER.info('Wikidata preprocessing done')


def preprocess_target(goal, target_reader):
    handle_goal(goal)

    LOGGER.info('Preprocessing target ...')

    target = pd.concat([chunk for chunk in target_reader], sort=False)

    # 1. Drop target DB internal ID columns
    LOGGER.info("Dropping '%s' columns ...", constants.INTERNAL_ID)
    target.drop(columns=constants.INTERNAL_ID, inplace=True)
    log_dataframe_info(
        LOGGER, target, f"Dropped '{constants.INTERNAL_ID}'' columns")

    # 2. Rename non-null catalog ID column & drop others
    LOGGER.info("Renaming '%s' column with no null values to '%s' & dropping '%s' columns with null values ...",
                constants.CATALOG_ID, constants.TID, constants.CATALOG_ID)
    # If 'catalog_id' is one column (i.e., a Series),
    # then it won't have None values
    if isinstance(target[constants.CATALOG_ID], pd.Series):
        target[constants.TID] = target[constants.CATALOG_ID]
    else:
        no_nulls = target[constants.CATALOG_ID].dropna(axis=1)
        # It may happen that more than 1 column has no null values:
        # in this case, they must be identical,
        # so take the first one
        target[constants.TID] = no_nulls.iloc[:, 0] if isinstance(
            no_nulls, pd.DataFrame) else no_nulls
    target.drop(columns=constants.CATALOG_ID, inplace=True)
    log_dataframe_info(
        LOGGER, target,
        f"Renamed '{constants.CATALOG_ID}' column with no null values to '{constants.TID}' & dropped '{constants.CATALOG_ID}' columns with null values")

    # 3. Drop columns with null values only
    LOGGER.info('Dropping columns with null values only ...')
    _drop_null_columns(target)

    will_handle_dates = _will_handle_dates(target)

    # 4. Pair dates with their precision & drop precision columns
    if will_handle_dates:
        LOGGER.info('Pairing date columns with precision ones ...')
        target[constants.DATE_OF_BIRTH] = list(
            zip(target[constants.DATE_OF_BIRTH], target[constants.BIRTH_PRECISION]))
        target[constants.DATE_OF_DEATH] = list(
            zip(target[constants.DATE_OF_DEATH], target[constants.DEATH_PRECISION]))
        target.drop(columns=[constants.BIRTH_PRECISION,
                             constants.DEATH_PRECISION], inplace=True)
        log_dataframe_info(
            LOGGER, target, 'Paired date columns with precision ones')

    # 5. Aggregate denormalized data on target ID
    # TODO Token lists may contain duplicate tokens
    LOGGER.info("Aggregating denormalized data on '%s' column ...",
                constants.TID)
    target = target.groupby(constants.TID).agg(lambda x: list(set(x)))
    log_dataframe_info(
        LOGGER, target, f"Data indexed and aggregated on '{constants.TID}' column")
    # 6. Shared preprocessing
    target = _shared_preprocessing(target, will_handle_dates)

    LOGGER.info('Target preprocessing done')
    return target


def _shared_preprocessing(df, will_handle_dates):
    LOGGER.info('Normalizing fields with names ...')
    for column in constants.NAME_FIELDS:
        if df.get(column) is not None:
            df[column] = df[column].map(_normalize_values)

    _occupations_to_set(df)

    if will_handle_dates:
        LOGGER.info('Handling dates ...')
        _handle_dates(df)

    return df


def _normalize_values(values):
    normalized_values = set()
    if values is nan or not any(values):
        return nan
    for value in values:
        if not value:
            continue
        _, normalized = text_utils.normalize(value)
        normalized_values.add(normalized)
    return list(normalized_values) if normalized_values else nan


def _drop_null_columns(target):
    target.dropna(axis=1, how='all', inplace=True)
    log_dataframe_info(
        LOGGER, target, 'Dropped columns with null values only')


def _handle_dates(df):
    # Datasets are hitting pandas timestamp limitations, see
    # http://pandas.pydata.org/pandas-docs/stable/user_guide/timeseries.html#timestamp-limitations
    # Parse into Period instead, see
    # http://pandas.pydata.org/pandas-docs/stable/user_guide/timeseries.html#timeseries-oob
    for column in (constants.DATE_OF_BIRTH, constants.DATE_OF_DEATH):
        if df.get(column) is None:
            LOGGER.warning(
                "No '%s' column in DataFrame, won't handle its dates. Perhaps it was dropped because it contained null values only",
                column)
            continue

        df[column] = df[column].map(
            _parse_dates_list, na_action='ignore')

    log_dataframe_info(LOGGER, df, 'Parsed dates')


def _will_handle_dates(df):
    dob_column = df.get(constants.DATE_OF_BIRTH)
    dod_column = df.get(constants.DATE_OF_DEATH)

    if dob_column is None and dod_column is None:
        LOGGER.warning(
            "Neither '%s' nor '%s' column in DataFrame, won't handle dates. Perhaps they were dropped because they contained null values only",
            constants.DATE_OF_BIRTH, constants.DATE_OF_DEATH)
        return False

    return True


def _parse_dates_list(dates_list):
    dates = []
    # 1990-11-06T00:00:00Z
    for date, precision in dates_list:
        if pd.isna(date) or pd.isna(precision):
            LOGGER.debug(
                'Skipping null value. Date: %s - Precision: %s', date, precision)
            continue
        if precision in vocabulary.DATE_PRECISION:
            if precision < vocabulary.YEAR:  # From decades to billion years
                LOGGER.debug('Date precision: %s. Falling back to YEAR, due to lack of support in Python pandas.Period',
                             vocabulary.DATE_PRECISION[precision])
                _build_date_object(date, 4, dates)
            elif precision == vocabulary.YEAR:
                _build_date_object(date, 4, dates)
            elif precision == vocabulary.MONTH:
                _build_date_object(date, 7, dates)
            elif precision == vocabulary.DAY:
                _build_date_object(date, 10, dates)
            elif precision == vocabulary.HOUR:
                _build_date_object(date, 13, dates)
            elif precision == vocabulary.MINUTE:
                _build_date_object(date, 16, dates)
            elif precision == vocabulary.SECOND:
                _build_date_object(date, len(date), dates)
        else:
            LOGGER.warning(
                'Unexpected date precision: %s. Will try to parse the date anyway', precision)
            _build_date_object(date, len(date), dates)
    if not dates:
        return pd.NaT
    return dates


def _build_date_object(value, slice_index, to_dates_list):
    if isinstance(value, (datetime.date, datetime.datetime)):
        value = value.isoformat()

    try:
        to_dates_list.append(pd.Period(value[:slice_index]))
    except ValueError as ve:
        LOGGER.warning(
            "Skipping date that can't be parsed: %s. Reason: %s", value, ve)


def handle_goal(goal):
    if goal not in ('training', 'classification'):
        raise ValueError(
            "Invalid 'goal' parameter: %s. Should be 'training' or 'classification'" % goal)


def _occupations_to_set(df):
    col_name = vocabulary.LINKER_PIDS[vocabulary.OCCUPATION]

    if col_name not in df.columns:
        LOGGER.info("No '%s' column in DataFrame, won't handle them", col_name)
        return

    def to_set(itm):
        # if it is an empty array (from source), or an
        # empty string (from target)
        if not itm:
            return set()

        # when coming from the DB, the occupations for target
        # are an array with only one element which is a string
        # of space separated occupations (or an empty string
        # in case there are no occupations)
        if len(itm) == 1:

            # get inner occupation ids and remove empty occupations
            itm = [x for x in itm[0].split() if x]

        return set(itm)

    LOGGER.info('Converting list of occupations into set ...')
    df[col_name] = df[col_name].apply(to_set)


def tokenize_values(values, tokenize_func):
    if values is nan:
        return nan
    all_tokens = set()
    for value in values:
        value_tokens = tokenize_func(value)
        if value_tokens:
            all_tokens.update(value_tokens)
    if not all_tokens:
        LOGGER.debug('No tokens from list of values: %s', values)
        return nan
    return list(all_tokens)<|MERGE_RESOLUTION|>--- conflicted
+++ resolved
@@ -173,14 +173,10 @@
         compare.add(OccupationQidSet(occupations_col_name,
                                      occupations_col_name,
                                      label='occupation_qids'))
-<<<<<<< HEAD
-        
-    feature_vectors = compare.compute(candidate_pairs, wikidata, target)
-=======
 
     feature_vectors = compare.compute(
         candidate_pairs, wikidata, target).drop_duplicates()
->>>>>>> 0101db56
+        
     pd.to_pickle(feature_vectors, path_io)
 
     LOGGER.info("Features dumped to '%s'", path_io)
