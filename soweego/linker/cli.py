import click
<<<<<<< HEAD

from soweego.linker import classify, linking_strategies, train

CLI_COMMANDS = {
    'baseline': linking_strategies.baseline,
    'train': train.cli,
    'classify': classify.cli
=======
from soweego.linker import baseline

CLI_COMMANDS = {
    'baseline': baseline.baseline
>>>>>>> 4e1e2ecf
}


@click.group(name='linker', commands=CLI_COMMANDS)
@click.pass_context
def cli(ctx):
    """Link Wikidata items to target catalog identifiers."""
    pass<|MERGE_RESOLUTION|>--- conflicted
+++ resolved
@@ -1,18 +1,11 @@
 import click
-<<<<<<< HEAD
 
-from soweego.linker import classify, linking_strategies, train
+from soweego.linker import baseline, classify, train
 
 CLI_COMMANDS = {
-    'baseline': linking_strategies.baseline,
+    'baseline': baseline.baseline,
     'train': train.cli,
     'classify': classify.cli
-=======
-from soweego.linker import baseline
-
-CLI_COMMANDS = {
-    'baseline': baseline.baseline
->>>>>>> 4e1e2ecf
 }
 
 
