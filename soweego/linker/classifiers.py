#!/usr/bin/env python3
# -*- coding: utf-8 -*-

"""A set of custom supervised classifiers suitable for the
`Record Linkage Toolkit <https://recordlinkage.readthedocs.io/>`_.
It includes
`neural networks <https://en.wikipedia.org/wiki/Artificial_neural_network>`_ and
`support-vector machines <https://en.wikipedia.org/wiki/Support-vector_machine>`_.

All classes implement :class:`recordlinkage.base.BaseClassifier`: typically,
you will use its :meth:`fit() <recordlinkage.NaiveBayesClassifier.fit>`,
:meth:`predict() <recordlinkage.NaiveBayesClassifier.predict>`, and
:meth:`prob() <recordlinkage.NaiveBayesClassifier.prob>` methods.
"""

__author__ = 'Marco Fossati, Andrea Tupini'
__email__ = 'fossati@spaziodati.eu, tupini07@gmail.com'
__version__ = '1.0'
__license__ = 'GPL-3.0'
__copyright__ = 'Copyleft 2019, Hjfocs, tupini07'

import logging
import os
from contextlib import redirect_stderr

import numpy as np
import pandas as pd
from mlens.ensemble import SuperLearner
from recordlinkage.adapters import KerasAdapter, SKLearnAdapter
from recordlinkage.base import BaseClassifier
from sklearn.ensemble import RandomForestClassifier, VotingClassifier
from sklearn.svm import SVC

from soweego.commons import constants, utils

with redirect_stderr(open(os.devnull, 'w')):
    # When `keras` is imported, it prints a message to stderr
    # saying which backend it's using. To avoid this, we
    # redirect stderr to `devnull` for the statements in this block.
    from keras.callbacks import EarlyStopping, ModelCheckpoint
    from keras.wrappers.scikit_learn import KerasClassifier
    from keras.layers import Dense, BatchNormalization
    from keras.models import Sequential

LOGGER = logging.getLogger(__name__)


# Small wrapper around 'KerasClassifier'. Its only use is to overwrite
# the predict method so that the returned output is (n_samples) instead of
# (n_samples, n_features)
class _KerasClassifierWrapper(KerasClassifier):
    def predict(self, x, **kwargs):
        return super(_KerasClassifierWrapper, self).predict(x, **kwargs)[:, 0]


# Base class that implements the training method
# `recordlinkage.adapters.KerasAdapter_fit`,
# shared across neural network implementations.
class _BaseNeuralNetwork(KerasAdapter, BaseClassifier):
    def _fit(
        self,
        feature_vectors: pd.Series,
        answers: pd.Series = None,
        batch_size: int = None,
        epochs: int = None,
        validation_split: float = constants.VALIDATION_SPLIT,
    ) -> None:

        # if batch size or epochs have not been provided as arguments, and
        # the current instance has them as attributes, then use those. If not
        # then use the defaults defined in constants
        if batch_size is None:
            batch_size = self.batch_size

        if epochs is None:
            epochs = self.epochs

        model_path = os.path.join(
            constants.SHARED_FOLDER,
            constants.NEURAL_NETWORK_CHECKPOINT_MODEL.format(
                self.__class__.__name__
            ),
        )
        os.makedirs(os.path.dirname(model_path), exist_ok=True)

        history = self.kernel.fit(
            x=feature_vectors,
            y=answers,
            validation_split=validation_split,
            batch_size=batch_size,
            epochs=epochs,
            verbose=0,
            callbacks=[
                EarlyStopping(
                    monitor='val_loss',
                    patience=100,
                    verbose=2,
                    restore_best_weights=True,
                ),
                ModelCheckpoint(model_path, save_best_only=True),
            ],
        )

        LOGGER.info('Fit parameters: %s', history.params)

    def _create_model(self, **kwargs):
        raise NotImplementedError(
            'Subclasses need to implement the "create_model" method.'
        )

    def _predict(self, values):
        return self.kernel.predict(values)

    def __repr__(self):
        return (
            f'{self.__class__.__name__}('
            f'optimizer={self.optimizer.__class__.__name__}, '
            f'loss={self.loss}, '
            f'metrics={self.metrics})'
        )


class _MLensAdapter(SKLearnAdapter, BaseClassifier):
    """
    Wrapper around :class:`recordlinkage.SKLearnAdapter`, and
    :class:`BaseClassifier` to be used as parent class for any classifier
    which uses as kernel a subclass of :class:`mlens.ensemble.base.BaseEnsemble`.

    This *adapter* correctly implements the *prob* and *_predict* methods so
    the classifier can be properly used with the *recordlinkage* framework.
    """

    def __init__(self, **kwargs):
        super(_MLensAdapter, self).__init__()

    def _check_correct_pred_shape(self, preds: np.ndarray):
        """
        Sanity check to see that the *meta* model in the ensemble
        actually gave as an output two possible classes.
        """
        n_classes = preds.shape[1]
        if n_classes != 2:
            err_msg = "We're doing binary classification and we expect " \
                      f"probabilities for only two classes, however " \
                      f"we received '{n_classes}' classes."
            LOGGER.critical(err_msg)
            raise AssertionError(err_msg)

    def prob(self, feature_vectors: pd.DataFrame) -> pd.Series:
        """Classify record pairs and include the probability score
        of being a match.

        :param feature_vectors: a :class:`DataFrame <pandas.DataFrame>`
          computed via record pairs comparison. This should be
          :meth:`recordlinkage.Compare.compute` output.
          See :func:`extract_features() <soweego.linker.workflow.extract_features>`
          for more details
        :return: the classification results
        """

        # mlens `predict` method returns probabilities
        classifications = self.kernel.predict(feature_vectors)
        self._check_correct_pred_shape(classifications)

        # we're only interested in the probability for the positive
        # case
        classifications = classifications[:, 1]

        return pd.Series(classifications, index=feature_vectors.index)

    def _predict(self, features) -> np.ndarray:
        prediction = super(_MLensAdapter, self)._predict(features)
        self._check_correct_pred_shape(prediction)

        prediction = prediction[:, 1]

        # mlens `predict` method returns probabilities. Since we're
        # dealing with a binary classification problem we just get the
        # probabilities for the positive case and round them to [0,1].
        prediction = np.array(list(round(x) for x in prediction))

        return prediction


class SVCClassifier(SKLearnAdapter, BaseClassifier):
    """A support-vector machine classifier.

    This class implements :class:`sklearn.svm.SVC`,
    which is based on the `libsvm <https://www.csie.ntu.edu.tw/~cjlin/libsvm/>`_
    library.

    This classifier differs from
    :class:`recordlinkage.classifiers.SVMClassifier`, which implements
    :class:`sklearn.svm.LinearSVC`, based on the
    `liblinear <https://www.csie.ntu.edu.tw/~cjlin/liblinear/>`_ library.

    Main highlights:

    - output probability scores
    - can use non-linear kernels
    - higher training time (quadratic to the number of samples)

    """

    def __init__(self, *args, **kwargs):
        super(SVCClassifier, self).__init__()

        kwargs['probability'] = kwargs.get('probability', True)

        self.kernel = SVC(*args, **kwargs)

    def prob(self, feature_vectors: pd.DataFrame) -> pd.Series:
        """Classify record pairs and include the probability score
        of being a match.

        :param feature_vectors: a :class:`DataFrame <pandas.DataFrame>`
          computed via record pairs comparison. This should be
          :meth:`recordlinkage.Compare.compute` output.
          See :func:`extract_features() <soweego.linker.workflow.extract_features>`
          for more details
        :return: the classification results
        """
        match_class = self.kernel.classes_[1]
        # Invalid class label
        assert match_class == 1, (
            f'Invalid match class label: {match_class}.'
            'sklearn.svm.SVC.predict_proba() expects the second class '
            'in the trained model to be 1'
        )

        # `SVC.predict_proba` returns a matrix
        # where rows are classifications and columns are classes.
        # We are in a binary setting, so 2 classes:
        # `0` for non-matches, `1` for matches.
        # We only need the probability of being a match,
        # so we return the second column
        classifications = self.kernel.predict_proba(feature_vectors)[:, 1]

        return pd.Series(classifications, index=feature_vectors.index)

    def __repr__(self):
        return f'{self.kernel}'


class RandomForest(SKLearnAdapter, BaseClassifier):
    """A Random Forest classifier.

    This class implements :class:`sklearn.ensemble.RandomForestClassifier`.

    It fits multiple decision trees on sub-samples (aka, parts) of the dataset and
    averages the result to get more accuracy and reduce over-fitting.
    """

    def __init__(self, *args, **kwargs):
        super(RandomForest, self).__init__()

        kwargs = {**constants.RANDOM_FOREST_PARAMS, **kwargs}
        self.kernel = RandomForestClassifier(*args, **kwargs)

    def prob(self, feature_vectors: pd.DataFrame) -> pd.Series:
        """Classify record pairs and include the probability score
        of being a match.

        :param feature_vectors: a :class:`DataFrame <pandas.DataFrame>`
          computed via record pairs comparison. This should be
          :meth:`recordlinkage.Compare.compute` output.
          See :func:`extract_features() <soweego.linker.workflow.extract_features>`
          for more details
        :return: the classification results
        """

        match_class = self.kernel.classes_[1]

        # Invalid class label
        assert match_class == 1, (
            f'Invalid match class label: {match_class}.'
            'sklearn.ensemble.RandomForestClassifier.predict_proba() expects the second class '
            'in the trained model to be 1'
        )

        # in the result, rows are classifications and columns are classes.
        # We are in a binary setting, so 2 classes:
        # `0` for non-matches, `1` for matches.
        # We only need the probability of being a match,
        # so we return the second column
        classifications = self.kernel.predict_proba(feature_vectors)[:, 1]

        return pd.Series(classifications, index=feature_vectors.index)

    def __repr__(self):
        return f'{self.kernel}'


class SingleLayerPerceptron(_BaseNeuralNetwork):
    """A single-layer perceptron classifier.

    This class implements a
    `keras.Sequential <https://keras.io/models/sequential/>`_ model
    with the following default architecture:

    - single `Dense <https://keras.io/layers/core/>`_ layer
    - ``sigmoid`` activation function
    - ``adam`` optimizer
    - ``binary_crossentropy`` loss function
    - ``accuracy`` metric for evaluation

    If you want to override the default parameters, you can pass the following
    keyword arguments to the constructor:

    - **activation** - see
      `available activations <https://keras.io/activations/>`_
    - **optimizer** - see
      `optimizers <https://keras.io/optimizers/>`_
    - **loss** - see
      `available loss functions <https://keras.io/losses/>`_
    - **metrics** - see
      `available metrics <https://keras.io/metrics/>`_

    """

    def __init__(self, num_features, **kwargs):
        super(SingleLayerPerceptron, self).__init__()

        kwargs = {**constants.SINGLE_LAYER_PERCEPTRON_PARAMS, **kwargs}

        self.num_features = num_features
        self.loss = kwargs.get('loss', constants.LOSS)
        self.metrics = kwargs.get('metrics', constants.METRICS)

        self.epochs = kwargs.get('epochs')
        self.batch_size = kwargs.get('batch_size')
        self.activation = kwargs.get('activation')
        self.optimizer = kwargs.get('optimizer')

        model = _KerasClassifierWrapper(
            self._create_model,
            activation=self.activation,
            optimizer=self.optimizer,
        )

        self.kernel = model

    def _create_model(self, activation=None, optimizer=None):
        if optimizer is None:
            optimizer = self.optimizer

        if activation is None:
            activation = self.activation

        model = Sequential()
        model.add(Dense(1, input_dim=self.num_features, activation=activation))

        model.compile(optimizer=optimizer, loss=self.loss, metrics=self.metrics)

        return model


class MultiLayerPerceptron(_BaseNeuralNetwork):
    """A multi-layer perceptron classifier.

    This class implements a
    `keras.Sequential <https://keras.io/models/sequential/>`_ model
    with the following default architecture:

    - `Dense <https://keras.io/layers/core/>`_ layer 1, with
      ``128`` output dimension and ``relu`` activation function
    - `BatchNormalization <https://keras.io/layers/normalization/>`_ layer
    - `Dense <https://keras.io/layers/core/>`_ layer 2, with
      ``32`` output dimension and ``relu`` activation function
    - `BatchNormalization <https://keras.io/layers/normalization/>`_ layer
    - `Dense <https://keras.io/layers/core/>`_ layer 3, with
      ``1`` output dimension and ``sigmoid`` activation function
    - ``adadelta`` optimizer
    - ``binary_crossentropy`` loss function
    - ``accuracy`` metric for evaluation

    If you want to override the default parameters, you can pass the following
    keyword arguments to the constructor:

    - **activations** - a triple with values for
      *(dense layer 1, dense layer 2, dense layer 3)*.
      See `available activations <https://keras.io/activations/>`_
    - **optimizer** - see
      `optimizers <https://keras.io/optimizers/>`_
    - **loss** - see
      `available loss functions <https://keras.io/losses/>`_
    - **metrics** - see
      `available metrics <https://keras.io/metrics/>`_

    """

    def __init__(self, num_features, **kwargs):
        super(MultiLayerPerceptron, self).__init__()

        kwargs = {**constants.MULTI_LAYER_PERCEPTRON_PARAMS, **kwargs}

        self.num_features = num_features

        self.loss = kwargs.get('loss', constants.LOSS)
        self.metrics = kwargs.get('metrics', constants.METRICS)

        self.epochs = kwargs.get('epochs')
        self.batch_size = kwargs.get('batch_size')
        self.optimizer = kwargs.get('optimizer')

        self.hidden_activation = kwargs.get('hidden_activation')
        self.output_activation = kwargs.get('output_activation')

        self.hidden_layer_dims = kwargs.get('hidden_layer_dims')

        model = _KerasClassifierWrapper(
            self._create_model,
            optimizer=self.optimizer,
            hidden_activation=self.hidden_activation,
            output_activation=self.output_activation,
            hidden_layer_dims=self.hidden_layer_dims,
        )

        self.kernel = model

    def _create_model(
        self,
        optimizer=None,
        hidden_activation=None,
        output_activation=None,
        hidden_layer_dims=None,
    ):

        if optimizer is None:
            optimizer = self.optimizer

        if hidden_activation is None:
            hidden_activation = self.hidden_activation

        if output_activation is None:
            output_activation = self.output_activation

        if hidden_layer_dims is None:
            hidden_layer_dims = self.hidden_layer_dims

        model = Sequential()

        for i, dim in enumerate(hidden_layer_dims):
            if i == 0:  # is first layer
                model.add(
                    Dense(
                        dim,
                        input_dim=self.num_features,
                        activation=hidden_activation,
                    )
                )
            else:
                model.add(Dense(dim, activation=hidden_activation))

            model.add(BatchNormalization())

        model.add(Dense(1, activation=output_activation))

        model.compile(optimizer=optimizer, loss=self.loss, metrics=self.metrics)

        return model


<<<<<<< HEAD
class VotingClassifier(SKLearnAdapter, BaseClassifier):
    """Basic ensemble classifier which chooses the correct prediction by
=======
class VoteClassifier(SKLearnAdapter, BaseClassifier):
    """An ensemble classifier.
    
    This class implements :class:`sklearn.ensemble.VotingClassifier`.
    
    It combines a set of classifiers and uses majority vote or
    average predicted probabilities to pick the final prediction.
    See scikit's
    `user guide <https://scikit-learn.org/stable/modules/ensemble.html#voting-classifier>`_.
>>>>>>> cb7002ca
    using majority voting (aka 'hard' voting) or chooses the label which has the
    most total probability (the argmax of the sum of predictions),
    aka 'soft' voting.

    Under the hood this classifier uses a :class:`sklearn.ensemble.voting.VotingClassifier`.
    """

    def __init__(self, num_features, **kwargs):
        super(VotingClassifier, self).__init__()

        kwargs = {**constants.VOTING_CLASSIFIER_PARAMS, **kwargs}

        voting = kwargs.pop('voting')

        self.num_features = num_features

        estimators = []
        for clf in constants.CLASSIFIERS_FOR_ENSEMBLE:
            model = utils.init_model(clf, num_features=num_features, **kwargs)

            estimators.append((clf, model.kernel))

        self.kernel = VotingClassifier(
            estimators=estimators, voting=voting, n_jobs=None
        )

    def prob(self, feature_vectors: pd.DataFrame) -> pd.Series:
        """Classify record pairs and include the probability score
        of being a match.

        :param feature_vectors: a :class:`DataFrame <pandas.DataFrame>`
          computed via record pairs comparison. This should be
          :meth:`recordlinkage.Compare.compute` output.
          See :func:`extract_features() <soweego.linker.workflow.extract_features>`
          for more details
        :return: the classification results
        """

        match_class = self.kernel.classes_[1]

        # Invalid class label
        assert match_class == 1, (
            f'Invalid match class label: {match_class}.'
            'sklearn.ensemble.VotingClassifier.predict_proba() expects the second class '
            'in the trained model to be 1'
        )

        if self.kernel.voting == 'hard':
            classifications = self.kernel.predict(feature_vectors)
        else:
            # get only the probability that pairs are a match
            classifications = self.kernel.predict_proba(feature_vectors)[:, 1]

        return pd.Series(classifications, index=feature_vectors.index)

    def __repr__(self):
        return f'{self.kernel}'


class GatedEnsembleClassifier(_MLensAdapter):
    """Ensemble of classifiers, whose predictions are joined by using
    a further meta-learner, which decides the final output based on the
    prediction of the base classifiers.

    This classifier uses :class:`mlens.ensemble.super_learner.SuperLearner`
    to implement the *gating* functionality.
    """

    def __init__(self, num_features, **kwargs):
        super(GatedEnsembleClassifier, self).__init__()

        kwargs = {**constants.GATED_ENSEMBLE_PARAMS, **kwargs}

        self.num_features = num_features
        self.num_folds = kwargs.pop('folds', 2)
        self.meta_layer = kwargs.pop('meta_layer')

        estimators = []
        for clf in constants.CLASSIFIERS_FOR_ENSEMBLE:
            model = utils.init_model(
                clf, num_features=self.num_features, **kwargs
            )

            estimators.append((clf, model.kernel))

        self.kernel = SuperLearner(verbose=2, n_jobs=1, folds=self.num_folds)

        # use as output the probability of a given class (not just
        # the class itself)
        self.kernel.add(estimators, proba=True)

        self.kernel.add_meta(
            utils.init_model(
                self.meta_layer,
                len(estimators) * self.num_folds,
                **kwargs
            ).kernel, proba=True
        )

    def __repr__(self):
        return (
            f'{self.__class__.__name__}('
            f'num_folds={self.num_folds}, '
            f'meta_layer={self.meta_layer}) '
        )


class StackedEnsembleClassifier(_MLensAdapter):
    """Ensemble of stacked classifiers, meaning that classifiers are arranged in layers
    with the next layer getting as input the output of the last layer.
    The predictions of the final layer are merged with a meta-learner (the same happens for
    ~:class:`soweego.linker.GatedEnsembleClassifier`), which decides the final
    output based on the prediction of the base classifiers.

    This classifier uses :class:`mlens.ensemble.super_learner.SuperLearner`
    to implement the *stacking* functionality.
    """

    def __init__(self, num_features, **kwargs):
        super(StackedEnsembleClassifier, self).__init__()

        kwargs = {**constants.STACKED_ENSEMBLE_PARAMS, **kwargs}

        self.num_features = num_features
        self.num_folds = kwargs.pop('folds', 2)
        self.meta_layer = kwargs.pop('meta_layer')

        def init_estimators(num_features):
            estimators = []
            for clf in constants.CLASSIFIERS_FOR_ENSEMBLE:
                model = utils.init_model(
                    clf, num_features=num_features, **kwargs
                )

                estimators.append((clf, model.kernel))
            return estimators

        self.kernel = SuperLearner(verbose=2, n_jobs=1, folds=self.num_folds)

        l1_estimators = init_estimators(self.num_features)
        self.kernel.add(l1_estimators, proba=True)

        l2_estimators = init_estimators(len(l1_estimators) * self.num_folds)
        self.kernel.add(l2_estimators, proba=True)

        self.kernel.add_meta(
            utils.init_model(
                self.meta_layer, len(l2_estimators) * self.num_folds, **kwargs
            ).kernel, proba=True
        )

    def __repr__(self):
        return (
            f'{self.__class__.__name__}('
            f'num_folds={self.num_folds}, '
            f'meta_layer={self.meta_layer}) '
        )<|MERGE_RESOLUTION|>--- conflicted
+++ resolved
@@ -461,25 +461,18 @@
         return model
 
 
-<<<<<<< HEAD
 class VotingClassifier(SKLearnAdapter, BaseClassifier):
-    """Basic ensemble classifier which chooses the correct prediction by
-=======
-class VoteClassifier(SKLearnAdapter, BaseClassifier):
     """An ensemble classifier.
-    
-    This class implements :class:`sklearn.ensemble.VotingClassifier`.
-    
+
+    This class implements :class:`sklearn.ensemble.voting.VotingClassifier`.
+
     It combines a set of classifiers and uses majority vote or
     average predicted probabilities to pick the final prediction.
     See scikit's
     `user guide <https://scikit-learn.org/stable/modules/ensemble.html#voting-classifier>`_.
->>>>>>> cb7002ca
     using majority voting (aka 'hard' voting) or chooses the label which has the
     most total probability (the argmax of the sum of predictions),
     aka 'soft' voting.
-
-    Under the hood this classifier uses a :class:`sklearn.ensemble.voting.VotingClassifier`.
     """
 
     def __init__(self, num_features, **kwargs):
