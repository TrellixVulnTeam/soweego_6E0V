--- conflicted
+++ resolved
@@ -556,15 +556,10 @@
 
         self.kernel.add_meta(
             utils.init_model(
-<<<<<<< HEAD
                 self.meta_layer,
                 len(estimators) * self.num_folds,
                 **kwargs
             ).kernel, proba=True
-=======
-                self.meta_layer, len(estimators) * self.num_folds, **kwargs
-            ).kernel
->>>>>>> ce27d8de
         )
 
     def __repr__(self):
@@ -616,7 +611,7 @@
         self.kernel.add_meta(
             utils.init_model(
                 self.meta_layer, len(l2_estimators) * self.num_folds, **kwargs
-            ).kernel
+            ).kernel, proba=True
         )
 
     def __repr__(self):
