#!/usr/bin/env python3
# -*- coding: utf-8 -*-

"""Evaluation of supervised linking."""

__author__ = 'Marco Fossati'
__email__ = 'fossati@spaziodati.eu'
__version__ = '1.0'
__license__ = 'GPL-3.0'
__copyright__ = 'Copyleft 2019, Hjfocs'

import logging
import os

import click
import recordlinkage as rl
from numpy import mean, std
from pandas import concat
from sklearn.model_selection import StratifiedKFold, train_test_split

from soweego.commons import constants, target_database
from soweego.linker import train, workflow

LOGGER = logging.getLogger(__name__)


@click.command()
@click.argument('classifier', type=click.Choice(constants.CLASSIFIERS))
@click.argument('target', type=click.Choice(target_database.available_targets()))
@click.argument('target_type', type=click.Choice(target_database.available_types()))
@click.option('--single', is_flag=True, help='Compute a single evaluation over all k folds, instead of k evaluations.')
@click.option('-k', '--k-folds', default=5, help="Number of folds, default: 5.")
@click.option('-b', '--binarize', default=0.1, help="Default: 0.1.")
@click.option('-d', '--dir-io', type=click.Path(file_okay=False), default=constants.SHARED_FOLDER, help="Input/output directory, default: '%s'." % constants.SHARED_FOLDER)
def cli(classifier, target, target_type, single, k_folds, binarize, dir_io):
    """Evaluate the performance of a probabilistic linker."""
    if not single:
        predictions, p_mean, p_std, r_mean, r_std, fscore_mean, fscore_std = average_k_fold(
            constants.CLASSIFIERS[classifier], target, target_type, binarize, dir_io, k=k_folds)
        LOGGER.info('Precision: mean = %s; std = %s; Recall: mean = %s; std = %s; F-score: mean = %s; std = %s',
                    p_mean, p_std, r_mean, r_std, fscore_mean, fscore_std)

        predictions.to_series().to_csv(os.path.join(dir_io, constants.LINKER_EVALUATION_PREDICTIONS %
                                                    (target, target_type, classifier)), columns=[], header=True)

        with open(os.path.join(dir_io, constants.LINKER_PERFORMANCE % (target, target_type, classifier)), 'w') as fileout:
            fileout.write(
                f'Precision:\n\tmean = {p_mean}\n\tstandard deviation = {p_std}\nRecall:\n\tmean = {r_mean}\n\tstandard deviation = {r_std}\nF-score:\n\tmean = {fscore_mean}\n\tstandard deviation = {fscore_std}\n')
                    
    else:
        predictions, (precision, recall, fscore, confusion_matrix) = single_k_fold(
            constants.CLASSIFIERS[classifier], target, target_type, binarize, dir_io, k=k_folds)

        predictions.to_series().to_csv(os.path.join(dir_io, constants.LINKER_EVALUATION_PREDICTIONS %
                                                    (target, target_type, classifier)), columns=[], header=True)
                                                    
        with open(os.path.join(dir_io, constants.LINKER_PERFORMANCE % (target, target_type, classifier)), 'w') as fileout:
            fileout.write(
                f'Precision: {precision}\nRecall: {recall}\nF-score: {fscore}\nConfusion matrix:\n{confusion_matrix}\n')


def _compute_performance(test_index, predictions, test_vectors_size):
    LOGGER.info('Running performance evaluation ...')

    confusion_matrix = rl.confusion_matrix(
        test_index, predictions, total=test_vectors_size)
    precision = rl.precision(test_index, predictions)
    recall = rl.recall(test_index, predictions)
    fscore = rl.fscore(confusion_matrix)

    LOGGER.info('Precision: %f - Recall: %f - F-score: %f',
                precision, recall, fscore)
    LOGGER.info('Confusion matrix: %s', confusion_matrix)

    return precision, recall, fscore, confusion_matrix


def average_k_fold(classifier, catalog, entity, binarize, dir_io, k=5):
    predictions, precisions, recalls, fscores = None, [], [], []
    dataset, positive_samples_index = train.build_dataset(
        'training', catalog, entity, dir_io)
    k_fold = StratifiedKFold(n_splits=k, shuffle=True)
    # scikit's stratified k-fold no longer supports multi-label data representation.
    # It expects a binary array instead, so build it based on the positive samples index
    binary_target_variables = dataset.index.map(
        lambda x: 1 if x in positive_samples_index else 0)

    for train_index, test_index in k_fold.split(dataset, binary_target_variables):
        training, test = dataset.iloc[train_index], dataset.iloc[test_index]
<<<<<<< HEAD

        model = workflow.init_model(classifier, binarize)

=======
        model = workflow.init_model(classifier, binarize, training.shape[1])
>>>>>>> cbbd07d5
        model.fit(training, positive_samples_index & training.index)
        preds = model.predict(test)
        
        p, r, f, _ = _compute_performance(
            positive_samples_index & test.index, preds, len(test))

        if predictions is None:
            predictions = preds
        else:
            predictions |= preds
        
        precisions.append(p)
        recalls.append(r)
        fscores.append(f)

    return predictions, mean(precisions), std(precisions), mean(recalls), std(recalls), mean(fscores), std(fscores)


def single_k_fold(classifier, catalog, entity, binarize, dir_io, k=5):
    predictions, test_set = None, []
    dataset, positive_samples_index = train.build_dataset(
        'training', catalog, entity, dir_io)

    k_fold = StratifiedKFold(n_splits=k, shuffle=True)
    
    # scikit's stratified k-fold no longer supports multi-label data representation.
    # It expects a binary array instead, so build it based on the positive samples index
    binary_target_variables = dataset.index.map(
        lambda x: 1 if x in positive_samples_index else 0)

    for train_index, test_index in k_fold.split(dataset, binary_target_variables):

        training, test = dataset.iloc[train_index], dataset.iloc[test_index]
        test_set.append(test)

        model = workflow.init_model(classifier, binarize)
        
        model.fit(training, positive_samples_index & training.index)

        if predictions is None:
            predictions = model.predict(test)
        else:
            predictions |= model.predict(test)

    test_set = concat(test_set)
    return predictions, _compute_performance(positive_samples_index & test_set.index, predictions, len(test_set))


def _random_split(wd_chunk, target_chunk):
    wd_train, wd_test = train_test_split(wd_chunk, test_size=0.33)
    target_train, target_test = train_test_split(
        target_chunk, test_size=0.33)
    return wd_train, target_train, wd_test, target_test<|MERGE_RESOLUTION|>--- conflicted
+++ resolved
@@ -46,7 +46,7 @@
         with open(os.path.join(dir_io, constants.LINKER_PERFORMANCE % (target, target_type, classifier)), 'w') as fileout:
             fileout.write(
                 f'Precision:\n\tmean = {p_mean}\n\tstandard deviation = {p_std}\nRecall:\n\tmean = {r_mean}\n\tstandard deviation = {r_std}\nF-score:\n\tmean = {fscore_mean}\n\tstandard deviation = {fscore_std}\n')
-                    
+
     else:
         predictions, (precision, recall, fscore, confusion_matrix) = single_k_fold(
             constants.CLASSIFIERS[classifier], target, target_type, binarize, dir_io, k=k_folds)
@@ -87,14 +87,10 @@
 
     for train_index, test_index in k_fold.split(dataset, binary_target_variables):
         training, test = dataset.iloc[train_index], dataset.iloc[test_index]
-<<<<<<< HEAD
 
-        model = workflow.init_model(classifier, binarize)
-
-=======
         model = workflow.init_model(classifier, binarize, training.shape[1])
->>>>>>> cbbd07d5
         model.fit(training, positive_samples_index & training.index)
+        
         preds = model.predict(test)
         
         p, r, f, _ = _compute_performance(
