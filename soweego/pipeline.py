--- conflicted
+++ resolved
@@ -40,15 +40,11 @@
     help='Upload results to Wikidata. Default: yes.',
 )
 def cli(
-<<<<<<< HEAD
-    target: str, validator: bool, importer: bool, linker: bool, upload: bool
-=======
         catalog: str,
         validator: bool,
         importer: bool,
         linker: bool,
         upload: bool,
->>>>>>> cf824393
 ):
     """Launch the whole pipeline."""
 
