--- conflicted
+++ resolved
@@ -462,184 +462,7 @@
 
         result.append(processed)
 
-<<<<<<< HEAD
-
-def get_data_for_linker(
-    catalog: str,
-    entity_type: str,
-    qids: set,
-    url_pids: set,
-    ext_id_pids_to_urls: dict,
-    fileout: TextIO,
-    qids_and_tids: dict,
-) -> None:
-    no_labels_count = 0
-    no_aliases_count = 0
-    no_descriptions_count = 0
-    no_sitelinks_count = 0
-    no_links_count = 0
-    no_ext_ids_count = 0
-    no_claims_count = 0
-
-    qid_buckets, request_params = _prepare_request(
-        qids, 'labels|aliases|descriptions|sitelinks|claims'
-    )
-
-    # check if for this specific catalog
-    # we need to get the occupations
-    if catalog in constants.REQUIRE_OCCUPATION.keys():
-        needs_occupation = entity_type in constants.REQUIRE_OCCUPATION[catalog]
-    else:
-        needs_occupation = False
-    needs_genre = entity_type in constants.REQUIRE_GENRE
-    needs_publication_date = entity_type in constants.REQUIRE_PUBLICATION_DATE
-
-    # create a partial function. Here all parameters, except
-    # for the actual `bucket` are given to `_process_bucket`.
-    # This means that when we call `pool_function` we only need
-    # to give it one parameter, which is the bucket.
-    # This is done so that we can easily map the list of
-    # buckets with this function using `multiprocessing.Pool`
-    pool_function = partial(
-        _process_bucket,
-        request_params=request_params,
-        url_pids=url_pids,
-        ext_id_pids_to_urls=ext_id_pids_to_urls,
-        qids_and_tids=qids_and_tids,
-        no_labels_count=no_labels_count,
-        no_aliases_count=no_aliases_count,
-        no_descriptions_count=no_descriptions_count,
-        no_sitelinks_count=no_sitelinks_count,
-        no_links_count=no_links_count,
-        no_ext_ids_count=no_ext_ids_count,
-        no_claims_count=no_claims_count,
-        needs_occupation=needs_occupation,
-        needs_genre=needs_genre,
-        needs_publication_date=needs_publication_date,
-    )
-
-    # create a pool of threads and map the list of buckets using `pool_function`
-    with Pool() as pool:
-        # `processed_bucket` will be a list of dicts, where each dict
-        # is a processed entity from the bucket
-        for processed_bucket in pool.imap_unordered(
-            pool_function, tqdm(qid_buckets, total=len(qid_buckets))
-        ):
-            # join results into a string so that we can write them to
-            # the dump file
-            to_write = ''.join(
-                json.dumps(result, ensure_ascii=False) + '\n'
-                for result in processed_bucket
-            )
-
-            fileout.write(to_write)
-            fileout.flush()
-
-    LOGGER.info(
-        'QIDs: got %d with no labels, %d with no aliases, %d with no descriptions, %d with no sitelinks, %d with no third-party links, %d with no external ID links, %d with no expected claims',
-        no_labels_count,
-        no_aliases_count,
-        no_descriptions_count,
-        no_sitelinks_count,
-        no_links_count,
-        no_ext_ids_count,
-        no_claims_count,
-    )
-
-
-def get_biodata(qids: set) -> Generator[tuple, None, None]:
-    no_claims_count = 0
-    qid_buckets, request_params = _prepare_request(qids, 'claims')
-
-    for bucket in tqdm(qid_buckets):
-        response_body = _make_request(bucket, request_params)
-
-        # Skip failed API request
-        if not response_body:
-            continue
-
-        entities = response_body.get('entities')
-        # Skip unexpected JSON response
-        if not entities:
-            LOGGER.warning(
-                'Skipping unexpected JSON response with no entities: %s',
-                response_body,
-            )
-            continue
-
-        for qid in entities:
-            claims = entities[qid].get('claims')
-            if not claims:
-                LOGGER.info('Skipping QID with no claims: %s', qid)
-                no_claims_count += 1
-                continue
-            # Remember this yields a generator of generators
-            # see https://stackoverflow.com/questions/6503079/understanding-nested-yield-return-in-python#6503192
-            yield _yield_expected_values(
-                qid,
-                claims,
-                vocabulary.BIODATA_PIDS,
-                no_claims_count,
-                include_pid=True,
-            )
-
-    LOGGER.info(
-        'Got %d QIDs with no %s claims',
-        no_claims_count,
-        vocabulary.BIODATA_PIDS,
-    )
-
-
-def get_links(
-    qids: set, url_pids: set, ext_id_pids_to_urls: dict
-) -> Generator[tuple, None, None]:
-    """Get sitelinks and third-party links for each Wikidata item in the given set.
-
-    :param qids: set of Wikidata QIDs
-    :type qids: set
-    :param url_pids: set of Wikidata PIDs having a URL as expected value
-    :type url_pids: set
-    :param ext_id_pids_to_urls: a dictionary ``{external_ID_PID: {formatter_URL: formatter_regex}}``
-    :type ext_id_pids_to_urls: dict
-    :return: a generator yielding ``QID, URL`` tuples
-    :rtype: Generator[tuple, None, None]
-    """
-    no_sitelinks_count = 0
-    no_links_count = 0
-    no_ext_ids_count = 0
-
-    qid_buckets, request_params = _prepare_request(qids, 'sitelinks|claims')
-    for bucket in tqdm(qid_buckets):
-        response_body = _make_request(bucket, request_params)
-        if not response_body:
-            continue
-        for qid in response_body['entities']:
-            entity = response_body['entities'][qid]
-            # Sitelinks
-            yield _yield_sitelinks(entity, qid, no_sitelinks_count)
-
-            claims = entity.get('claims')
-            if claims:
-                # Third-party links
-                yield _yield_expected_values(
-                    qid, claims, url_pids, no_links_count
-                )
-                # External ID links
-                yield _yield_ext_id_links(
-                    ext_id_pids_to_urls, claims, qid, no_ext_ids_count
-                )
-            else:
-                LOGGER.warning('No claims for QID %s', qid)
-
-    LOGGER.info(
-        'QIDs: got %d with no sitelinks, %d with no third-party links, %d with no external ID links',
-        no_sitelinks_count,
-        no_links_count,
-        no_ext_ids_count,
-    )
-=======
     return result
->>>>>>> 724ffea4
 
 
 def _return_monolingual_strings(qid, strings):
