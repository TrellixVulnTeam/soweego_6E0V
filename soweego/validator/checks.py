#!/usr/bin/env python3
# -*- coding: utf-8 -*-

"""A set of checks to validate Wikidata against target catalogs."""

__author__ = 'Marco Fossati'
__email__ = 'fossati@spaziodati.eu'
__version__ = '2.0'
__license__ = 'GPL-3.0'
__copyright__ = 'Copyleft 2021, Hjfocs'

import csv
import json
import logging
import os
import pickle
from collections import defaultdict
from re import match
from typing import DefaultDict, Dict, Iterator, Tuple, Union

import click
from sqlalchemy.exc import SQLAlchemyError

from soweego.commons import (
    constants,
    data_gathering,
    keys,
    target_database,
    text_utils,
)
from soweego.commons.db_manager import DBManager
from soweego.ingester import wikidata_bot
from soweego.wikidata import api_requests, vocabulary
from soweego.wikidata.api_requests import get_url_blacklist

LOGGER = logging.getLogger(__name__)

# File name templates
# For all CLIs
WD_CACHE_FNAME = '{catalog}_{entity}_{criterion}_wd_cache.pkl'
<<<<<<< HEAD
IDS_TO_BE_DEPRECATED_FNAME = '{catalog}_{entity}_{criterion}_ids_to_be_deprecated.json'
# For `links_cli` and `bio_cli`
=======
IDS_TO_BE_DEPRECATED_FNAME = (
    '{catalog}_{entity}_{criterion}_ids_to_be_deprecated.json'
)
>>>>>>> 81a8bb57
SHARED_STATEMENTS_FNAME = '{catalog}_{entity}_{criterion}_shared_statements.csv'
WD_STATEMENTS_FNAME = 'wikidata_{criterion}_for_{catalog}_{entity}.csv'
# For `dead_ids_cli`
DEAD_IDS_FNAME = '{catalog}_{entity}_dead_ids.json'
# For `links_cli`
EXT_IDS_FNAME = '{catalog}_{entity}_external_ids_to_be_{task}.csv'
URLS_FNAME = '{catalog}_{entity}_urls_to_be_{task}.csv'
# For `bio_cli`
BIO_STATEMENTS_TO_BE_ADDED_FNAME = (
    '{catalog}_{entity}_bio_statements_to_be_added.csv'
)

# URL prefixes for catalog providers
QID_PREFIX = 'https://www.wikidata.org/wiki/'
PID_PREFIX = QID_PREFIX + 'Property:'


@click.command()
@click.argument(
    'catalog', type=click.Choice(target_database.supported_targets())
)
@click.argument(
    'entity', type=click.Choice(target_database.supported_entities())
)
@click.option(
    '-d',
    '--deprecate',
    is_flag=True,
    help='Deprecate dead identifiers: this changes their rank in Wikidata.',
)
@click.option(
    '-s',
    '--sandbox',
    is_flag=True,
    help=f'Perform all deprecations on the Wikidata sandbox item {vocabulary.SANDBOX_2}.',
)
@click.option(
    '--dump-wikidata',
    is_flag=True,
    help='Dump identifiers gathered from Wikidata to a Python pickle.',
)
@click.option(
    '--dir-io',
    type=click.Path(file_okay=False),
    default=constants.SHARED_FOLDER,
    help=f'Input/output directory, default: {constants.SHARED_FOLDER}.',
)
def dead_ids_cli(catalog, entity, deprecate, sandbox, dump_wikidata, dir_io):
    """Check if identifiers are still alive.

    Dump a JSON file of dead ones. Format: { identifier: [ list of QIDs ] }

    Dead identifiers should get a deprecated rank in Wikidata:
    you can pass the '-d' flag to do so.
    """
    dead_ids_path = os.path.join(
        dir_io, DEAD_IDS_FNAME.format(catalog=catalog, entity=entity)
    )
    wd_cache_path = os.path.join(
        dir_io,
        WD_CACHE_FNAME.format(
            catalog=catalog, entity=entity, criterion='dead_ids'
        ),
    )

    # Handle Wikidata cache
    if os.path.isfile(wd_cache_path):
        with open(wd_cache_path, 'rb') as cin:
            wd_cache = pickle.load(cin)
        LOGGER.info("Loaded Wikidata cache from '%s'", cin.name)
        # Discard the second return value: Wikidata cache
        dead, _ = dead_ids(catalog, entity, wd_cache=wd_cache)
    else:
        dead, wd_cache = dead_ids(catalog, entity)

    # Dump dead ids
    with open(dead_ids_path, 'w') as fout:
        # Sets are not serializable to JSON, so cast them to lists
        json.dump(
            {target_id: list(qids) for target_id, qids in dead.items()},
            fout,
            indent=2,
        )
    LOGGER.info('Dead identifiers dumped to %s', dead_ids_path)

    # Dump Wikidata cache
    if dump_wikidata:
        try:
            with open(wd_cache_path, 'wb') as cout:
                # Using the highest protocol available for the current Python
                # version should be the most efficient solution
                pickle.dump(wd_cache, cout, protocol=pickle.HIGHEST_PROTOCOL)
            LOGGER.info(
                'Identifiers gathered from Wikidata dumped to %s', wd_cache_path
            )
        except MemoryError:
            LOGGER.warning('Could not pickle the Wikidata cache: memory error')

    # Deprecate dead ids in Wikidata
    if deprecate:
        LOGGER.info('Starting deprecation of %s IDs ...', catalog)
        wikidata_bot.delete_or_deprecate_identifiers(
            'deprecate', catalog, entity, dead, sandbox
        )


@click.command()
@click.argument(
    'catalog', type=click.Choice(target_database.supported_targets())
)
@click.argument(
    'entity', type=click.Choice(target_database.supported_entities())
)
@click.option(
    '-b',
    '--blacklist',
    is_flag=True,
    help='Filter low-quality URLs through a blacklist.',
)
@click.option(
    '-u', '--upload', is_flag=True, help='Upload the output to Wikidata.'
)
@click.option(
    '-s',
    '--sandbox',
    is_flag=True,
    help=f'Perform all edits on the Wikidata sandbox item {vocabulary.SANDBOX_2}.',
)
@click.option(
    '--dump-wikidata',
    is_flag=True,
    help='Dump URLs gathered from Wikidata to a Python pickle.',
)
@click.option(
    '--dir-io',
    type=click.Path(file_okay=False),
    default=constants.SHARED_FOLDER,
    help=f'Input/output directory, default: {constants.SHARED_FOLDER}.',
)
def links_cli(
    catalog, entity, blacklist, upload, sandbox, dump_wikidata, dir_io
):
    """Validate identifiers against links.

    Dump 6 output files:

    1. catalog IDs to be deprecated.
    JSON format: {catalog_ID: [list of QIDs]}

    2. third-party IDs to be added.
    CSV format: QID,third-party_PID,third-party_ID,catalog_ID

    3. URLs to be added.
    CSV format: QID,P2888,URL,catalog_ID

    4. third-party IDs to be referenced.
    Same format as file #2

    5. URLs to be referenced.
    Same format as file #3

    6. URLs found in Wikidata but not in the target catalog.
    CSV format: catalog_ID,URL,QID_URL

    You can pass the '-u' flag to upload the output to Wikidata.

    The '-b' flag applies a URL blacklist of low-quality Web domains to file #3.
    """
    criterion = 'links'
    # Output paths
    deprecate_path = os.path.join(
        dir_io,
        IDS_TO_BE_DEPRECATED_FNAME.format(
            catalog=catalog, entity=entity, criterion=criterion
        ),
    )
    add_ext_ids_path = os.path.join(
        dir_io,
        EXT_IDS_FNAME.format(catalog=catalog, entity=entity, task='added'),
    )
    add_urls_path = os.path.join(
        dir_io, URLS_FNAME.format(catalog=catalog, entity=entity, task='added')
    )
    ref_ext_ids_path = os.path.join(
        dir_io,
        EXT_IDS_FNAME.format(catalog=catalog, entity=entity, task='referenced'),
    )
    ref_urls_path = os.path.join(
        dir_io,
        URLS_FNAME.format(catalog=catalog, entity=entity, task='referenced'),
    )
    wd_urls_path = os.path.join(
        dir_io, WD_STATEMENTS_FNAME.format(
            criterion=criterion, catalog=catalog, entity=entity
        )
    )
    wd_cache_path = os.path.join(
        dir_io,
        WD_CACHE_FNAME.format(
            catalog=catalog, entity=entity, criterion=criterion
        ),
    )

    # Handle Wikidata cache
    if os.path.isfile(wd_cache_path):
        with open(wd_cache_path, 'rb') as cin:
            wd_cache = pickle.load(cin)
        LOGGER.info("Loaded Wikidata cache from '%s'", cin.name)
        # Discard the last return value: Wikidata cache
        deprecate, add_ext_ids, add_urls, ref_ext_ids, ref_urls, wd_urls, _ = links(
            catalog, entity, blacklist, wd_cache=wd_cache
        )
    else:
<<<<<<< HEAD
        deprecate, add_ext_ids, add_urls, ref_ext_ids, ref_urls, wd_urls, wd_cache = links(
            catalog, entity, blacklist
        )
=======
        (
            deprecate,
            add_ext_ids,
            add_urls,
            ref_ext_ids,
            ref_urls,
            wd_cache,
        ) = links(catalog, entity, blacklist)
>>>>>>> 81a8bb57

    # Nothing to do: the catalog doesn't contain links
    if deprecate is None:
        return

    # Dump output files
    _dump_deprecated(deprecate, deprecate_path)
    _dump_csv_output(
        add_ext_ids, add_ext_ids_path, 'third-party IDs to be added'
    )
    _dump_csv_output(add_urls, add_urls_path, 'URLs to be added')
    _dump_csv_output(
        ref_ext_ids, ref_ext_ids_path, 'shared third-party IDs to be referenced'
    )
    _dump_csv_output(ref_urls, ref_urls_path, 'shared URLs to be referenced')
    _dump_csv_output(wd_urls, wd_urls_path, f'Wikidata URLs not in {catalog} {entity}')

    # Dump Wikidata cache
    if dump_wikidata:
        try:
            with open(wd_cache_path, 'wb') as cout:
                # Using the highest protocol available for the current Python
                # version should be the most efficient solution
                pickle.dump(wd_cache, cout, protocol=pickle.HIGHEST_PROTOCOL)
            LOGGER.info(
                'URLs gathered from Wikidata dumped to %s', wd_cache_path
            )
        except MemoryError:
            LOGGER.warning('Could not pickle the Wikidata cache: memory error')

    # Upload the output to Wikidata
    if upload:
        if sandbox:
            LOGGER.info(
                'Running on the Wikidata sandbox item %s ...',
                vocabulary.SANDBOX_2,
            )
        LOGGER.info('Starting deprecation of %s IDs ...', catalog)
        wikidata_bot.delete_or_deprecate_identifiers(
            'deprecate', catalog, entity, deprecate, sandbox
        )
        LOGGER.info('Starting addition of external IDs to Wikidata ...')
        wikidata_bot.add_people_statements(
            catalog, add_ext_ids, criterion, sandbox
        )
        LOGGER.info('Starting addition of URLs to Wikidata ...')
        wikidata_bot.add_people_statements(
            catalog, add_urls, criterion, sandbox
        )
        LOGGER.info(
            'Starting referencing of shared external IDs in Wikidata ...'
        )
        wikidata_bot.add_people_statements(
            catalog, add_ext_ids, criterion, sandbox
        )
        LOGGER.info('Starting referencing of shared URLs in Wikidata ...')
        wikidata_bot.add_people_statements(
            catalog, add_urls, criterion, sandbox
        )


@click.command()
@click.argument(
    'catalog', type=click.Choice(target_database.supported_targets())
)
@click.argument(
    'entity', type=click.Choice(target_database.supported_entities())
)
@click.option(
    '-u', '--upload', is_flag=True, help='Upload the output to Wikidata.'
)
@click.option(
    '-s',
    '--sandbox',
    is_flag=True,
    help=f'Perform all edits on the Wikidata sandbox item {vocabulary.SANDBOX_2}.',
)
@click.option(
    '--dump-wikidata',
    is_flag=True,
    help='Dump biographical data gathered from Wikidata to a Python pickle.',
)
@click.option(
    '--dir-io',
    type=click.Path(file_okay=False),
    default=constants.SHARED_FOLDER,
    help=f'Input/output directory, default: {constants.SHARED_FOLDER}.',
)
def bio_cli(catalog, entity, upload, sandbox, dump_wikidata, dir_io):
    """Validate identifiers against biographical data.

    Look for birth/death dates, birth/death places, gender.

    Dump 4 output files:

    1. catalog IDs to be deprecated.
    JSON format: {catalog_ID: [list of QIDs]}

    2. statements to be added.
    CSV format: QID,PID,value,catalog_ID

    3. shared statements to be referenced.
    Same format as file #2

    4. statements found in Wikidata but not in the target catalog.
    CSV format: catalog_ID,PID_URL,value,QID_URL

    You can pass the '-u' flag to upload the output to Wikidata.
    """
    criterion = 'bio'
    deprecate_path = os.path.join(
        dir_io,
        IDS_TO_BE_DEPRECATED_FNAME.format(
            catalog=catalog, entity=entity, criterion=criterion
        ),
    )
    add_path = os.path.join(
        dir_io,
        BIO_STATEMENTS_TO_BE_ADDED_FNAME.format(catalog=catalog, entity=entity),
    )
    ref_path = os.path.join(
        dir_io,
        SHARED_STATEMENTS_FNAME.format(
            catalog=catalog, entity=entity, criterion=criterion
        ),
    )
    wd_stmts_path = os.path.join(
        dir_io, WD_STATEMENTS_FNAME.format(
            criterion=criterion, catalog=catalog, entity=entity
        )
    )
    wd_cache_path = os.path.join(
        dir_io,
        WD_CACHE_FNAME.format(
            catalog=catalog, entity=entity, criterion=criterion
        ),
    )

    # Handle Wikidata cache
    if os.path.isfile(wd_cache_path):
        with open(wd_cache_path, 'rb') as cin:
            wd_cache = pickle.load(cin)
        LOGGER.info("Loaded Wikidata cache from '%s'", cin.name)
        # Discard the last return value: Wikidata cache
        deprecate, add, reference, wd_stmts, _ = bio(catalog, entity, wd_cache=wd_cache)
    else:
        deprecate, add, reference, wd_stmts, wd_cache = bio(catalog, entity)

    # Nothing to do: the catalog doesn't contain biographical data
    if deprecate is None:
        return

    # Dump output files
    _dump_deprecated(deprecate, deprecate_path)
    _dump_csv_output(add, add_path, 'statements to be added')
    _dump_csv_output(reference, ref_path, 'shared statements to be referenced')
    _dump_csv_output(
        wd_stmts, wd_stmts_path,
        f'statements in Wikidata but not in {catalog} {entity}'
    )

    # Dump Wikidata cache
    if dump_wikidata:
        try:
            with open(wd_cache_path, 'wb') as cout:
                # Using the highest protocol available for the current Python
                # version should be the most efficient solution
                pickle.dump(wd_cache, cout, protocol=pickle.HIGHEST_PROTOCOL)
            LOGGER.info(
<<<<<<< HEAD
                'Biographical data gathered from Wikidata dumped to %s', wd_cache_path
=======
                'Biographical data  gathered from Wikidata dumped to %s',
                wd_cache_path,
>>>>>>> 81a8bb57
            )
        except MemoryError:
            LOGGER.warning('Could not pickle the Wikidata cache: memory error')

    # Upload the output to Wikidata:
    # deprecate, add, reference
    if upload:
        if sandbox:
            LOGGER.info(
                'Running on the Wikidata sandbox item %s ...',
                vocabulary.SANDBOX_2,
            )
        LOGGER.info('Starting deprecation of %s IDs ...', catalog)
        wikidata_bot.delete_or_deprecate_identifiers(
            'deprecate', catalog, entity, deprecate, sandbox
        )
        LOGGER.info('Starting addition of extra statements to Wikidata ...')
        wikidata_bot.add_people_statements(catalog, add, criterion, sandbox)
        LOGGER.info('Starting referencing of shared statements in Wikidata ...')
        wikidata_bot.add_people_statements(
            catalog, reference, criterion, sandbox
        )


def dead_ids(
    catalog: str, entity: str, wd_cache=None
) -> Tuple[DefaultDict, Dict]:
    """Look for dead identifiers in Wikidata.
    An identifier is dead if it does not exist in the given catalog
    when this function is executed.

    Dead identifiers should be marked with a deprecated rank in Wikidata.

    **How it works:**

    1. gather identifiers of the given catalog from relevant Wikidata items
    2. look them up in the given catalog
    3. if an identifier is not in the given catalog anymore,
       it should be deprecated

    :param catalog: ``{'discogs', 'imdb', 'musicbrainz'}``.
      A supported catalog
    :param entity: ``{'actor', 'band', 'director', 'musician', 'producer',
      'writer', 'audiovisual_work', 'musical_work'}``.
      A supported entity
    :param wd_cache: (optional) a ``dict`` of identifiers gathered from Wikidata
      in a previous run
    :return: the ``dict`` pair of dead identifiers
      and identifiers gathered from Wikidata
    """
    dead = defaultdict(set)
    db_entity = target_database.get_main_entity(catalog, entity)

    # Wikidata side
    if wd_cache is None:
        wd_ids = {}
        data_gathering.gather_target_ids(
            entity,
            catalog,
            target_database.get_catalog_pid(catalog, entity),
            wd_ids,
        )
    else:
        wd_ids = wd_cache

    # Target catalog side
    session = DBManager.connect_to_db()

    try:
        for qid in wd_ids:
            for tid in wd_ids[qid][keys.TID]:
                existing = (
                    session.query(db_entity.catalog_id)
                    .filter_by(catalog_id=tid)
                    .count()
                )
                if existing == 0:
                    LOGGER.debug(
                        '%s %s identifier %s is dead', qid, catalog, tid
                    )
                    dead[tid].add(qid)
        session.commit()
    except SQLAlchemyError as error:
        LOGGER.error(
            "Failed query of target catalog identifiers due to %s. "
            "You can enable the debug log with the CLI option "
            "'-l soweego.validator DEBUG' for more details",
            error.__class__.__name__,
        )
        LOGGER.debug(error)
        session.rollback()
    finally:
        session.close()

    LOGGER.info(
        'Check completed. Target: %s %s. Total dead identifiers: %d',
        catalog,
        entity,
        len(dead),
    )
    return dead, wd_ids


def links(
    catalog: str, entity: str, url_blacklist=False, wd_cache=None
<<<<<<< HEAD
) -> Union[Tuple[defaultdict, list, list, list, list, list, dict], Tuple[None, None, None, None, None, None, None]]:
=======
) -> Union[
    Tuple[defaultdict, list, list, list, list, dict],
    Tuple[None, None, None, None, None, None],
]:
>>>>>>> 81a8bb57
    """Validate identifiers against available links.

    Also generate statements based on additional links
    found in the given catalog.
    They can be used to enrich Wikidata items.

    **How it works:**

    1. gather links from the given catalog
    2. gather links from relevant Wikidata items
    3. look for shared links between pairs of Wikidata and catalog items:

      - when the pair does not share any link,
        the catalog identifier should be marked with a deprecated rank
      - when the catalog item has more links than the Wikidata one,
        they should be added to the latter

    4. try to extract third-party identifiers from extra links

    :param catalog: ``{'discogs', 'imdb', 'musicbrainz'}``.
      A supported catalog
    :param entity: ``{'actor', 'band', 'director', 'musician', 'producer',
      'writer', 'audiovisual_work', 'musical_work'}``.
      A supported entity
    :param url_blacklist: (optional) whether to apply a blacklist
      of URL domains. Default: ``False``
    :param wd_cache: (optional) a ``dict`` of links gathered from Wikidata
      in a previous run. Default: ``None``
    :return: 7 objects

      1. ``dict`` of identifiers that should be deprecated
      2. ``list`` of third-party identifiers that should be added
      3. ``list`` of URLs that should be added
      4. ``list`` of third-party identifiers that should be referenced
      5. ``list`` of URLs that should be referenced
      6. ``list`` of URLs found in Wikidata but not in the target catalog
      7. ``dict`` of links gathered from Wikidata

    """
    # Target catalog side first:
    # enable early return in case of no target links
    target_links = data_gathering.gather_target_links(entity, catalog)
    if target_links is None:
        return None, None, None, None, None, None, None

<<<<<<< HEAD
    deprecate, add = defaultdict(set), defaultdict(set)
    reference, wd_only = defaultdict(set), defaultdict(set)
=======
    deprecate, add, reference = (
        defaultdict(set),
        defaultdict(set),
        defaultdict(set),
    )
>>>>>>> 81a8bb57

    # Wikidata side
    url_pids, ext_id_pids_to_urls = data_gathering.gather_relevant_pids()
    if wd_cache is None:
        wd_links = {}
        data_gathering.gather_target_ids(
            entity,
            catalog,
            target_database.get_catalog_pid(catalog, entity),
            wd_links,
        )
        data_gathering.gather_wikidata_links(
            wd_links, url_pids, ext_id_pids_to_urls
        )
    else:
        wd_links = wd_cache

    # Validation
    _validate(
        keys.LINKS, wd_links, target_links,
        deprecate, add, reference, wd_only
    )

    # URLs to be added:
    # 1. Separate external IDs from URLs
    add_ext_ids, add_urls = data_gathering.extract_ids_from_urls(
        add, ext_id_pids_to_urls
    )
    # 2. Apply URL blacklist
    if url_blacklist:
        add_urls = _apply_url_blacklist(add_urls)

    # URLs to be referenced: separate external IDs from URLs
    ref_ext_ids, ref_urls = data_gathering.extract_ids_from_urls(
        reference, ext_id_pids_to_urls
    )

    # Wikidata-only URLs: convert into a list of statements
    # with complete Wikidata item URLs
    wd_only_urls = []
    for (qid, tid), urls in wd_only.items():
        for url in urls:
            wd_only_urls.append((tid, url, QID_PREFIX + qid))

    LOGGER.info(
        'Validation completed. Target: %s %s. '
        'IDs to be deprecated: %d. '
        'Third-party IDs to be added: %d. '
        'URL statements to be added: %d. '
        'Third-party IDs to be referenced: %d. '
<<<<<<< HEAD
        'URL statements to be referenced: %d. '
        'URL in Wikidata but not in the target: %d',
        catalog, entity,
=======
        'URL statements to be referenced: %d',
        catalog,
        entity,
>>>>>>> 81a8bb57
        len(deprecate),
        len(add_ext_ids),
        len(add_urls),
        len(ref_ext_ids),
        len(ref_urls),
<<<<<<< HEAD
        len(wd_only_urls)
=======
>>>>>>> 81a8bb57
    )

    return (
        deprecate,
        add_ext_ids, add_urls,
        ref_ext_ids, ref_urls,
        wd_only_urls,
        wd_links
    )


def bio(
    catalog: str, entity: str, wd_cache=None
<<<<<<< HEAD
) -> Union[Tuple[defaultdict, Iterator, Iterator, Iterator, dict], Tuple[None, None, None, None, None]]:
=======
) -> Union[
    Tuple[defaultdict, Iterator, Iterator, dict], Tuple[None, None, None, None]
]:
>>>>>>> 81a8bb57
    """Validate identifiers against available biographical data.

    Look for:

    - birth and death dates
    - birth and death places
    - gender

    Also generate statements based on additional data
    found in the given catalog.
    They can be used to enrich Wikidata items.

    **How it works:**

    1. gather data from the given catalog
    2. gather data from relevant Wikidata items
    3. look for shared data between pairs of Wikidata and catalog items:

      - when the pair does not share any data,
        the catalog identifier should be marked with a deprecated rank
      - when the catalog item has more data than the Wikidata one,
        it should be added to the latter

    :param catalog: ``{'discogs', 'imdb', 'musicbrainz'}``.
      A supported catalog
    :param entity: ``{'actor', 'band', 'director', 'musician', 'producer',
      'writer', 'audiovisual_work', 'musical_work'}``.
      A supported entity
    :param wd_cache: (optional) a ``dict`` of links gathered from Wikidata
      in a previous run
    :return: 5 objects

      1. ``dict`` of identifiers that should be deprecated
      2. ``generator`` of statements that should be added
      3. ``generator`` of shared statements that should be referenced
      4. ``generator`` of statements found in Wikidata but not in the target catalog
      5. ``dict`` of biographical data gathered from Wikidata

    """
    # Target catalog side first:
    # enable early return in case of no target data
    target_bio = data_gathering.gather_target_biodata(entity, catalog)
    if target_bio is None:
        return None, None, None, None, None

<<<<<<< HEAD
    deprecate, add = defaultdict(set), defaultdict(set)
    reference, wd_only = defaultdict(set), defaultdict(set)
=======
    deprecate, add, reference = (
        defaultdict(set),
        defaultdict(set),
        defaultdict(set),
    )
>>>>>>> 81a8bb57

    # Wikidata side
    if wd_cache is None:
        wd_bio = {}
        data_gathering.gather_target_ids(
            entity,
            catalog,
            target_database.get_catalog_pid(catalog, entity),
            wd_bio,
        )
        data_gathering.gather_wikidata_biodata(wd_bio)
    else:
        wd_bio = wd_cache

    # Validation
<<<<<<< HEAD
    _validate(keys.BIODATA, wd_bio, target_bio, deprecate, add, reference, wd_only)

    return (
        deprecate,
        _bio_statements_generator(add),
        _bio_statements_generator(reference),
        _bio_statements_generator(wd_only, for_catalogs=True),
        wd_bio
    )

=======
    _validate(keys.BIODATA, wd_bio, target_bio, deprecate, add, reference)

    return (
        deprecate,
        _bio_statements_generator(add),
        _bio_statements_generator(reference),
        wd_bio,
    )

>>>>>>> 81a8bb57

def _apply_url_blacklist(url_statements):
    LOGGER.info('Applying URL blacklist ...')
    initial_input_size = len(url_statements)
    blacklist = get_url_blacklist()

    # O(nm) complexity: n = len(blacklist); m = len(url_statements)
    # Expected order of magnitude: n = 10^2; m = 10^5
    for domain in blacklist:  # 10^2
        url_statements = list(  # Slurp the filter or it won't work
            filter(lambda stmt: domain not in stmt[2], url_statements)  # 10^5
        )

    LOGGER.info(
        'Filtered %.2f%%  URLs',
        (initial_input_size - len(url_statements)) / initial_input_size * 100,
    )
    return url_statements


def _bio_statements_generator(stmts_dict, for_catalogs=False):
    for (qid, tid), values in stmts_dict.items():
        for pid, value in values:
            if not for_catalogs:
                yield qid, pid, value, tid
            else:
                if match(constants.QID_REGEX, value):
                    value = QID_PREFIX + value
                yield tid, PID_PREFIX + pid, value, QID_PREFIX + qid


def _validate(criterion, wd, target_generator, deprecate, add, reference, wd_only):
    LOGGER.info('Starting check against target %s ...', criterion)
    target = _consume_target_generator(target_generator)

    # Large loop size: total Wikidata class instances with identifiers,
    # e.g., 80k musicians
    for qid, data in wd.items():
        wd_data = data.get(criterion)

        # Skip when no Wikidata data
        if not wd_data:
            LOGGER.warning(
                'Skipping check: no %s available in QID %s (Wikidata side)',
                criterion,
                qid,
            )
            continue

        wd_tids = data[keys.TID]
        # 1 or tiny loop size: total target IDs per Wikidata item
        # (it should almost always be 1)
        for tid in wd_tids:
            if tid in target.keys():
                target_data = target.get(tid)

                # Skip when no target data
                if not target_data:
                    LOGGER.warning(
                        'Skipping check: no %s available in '
                        'target ID %s (target side)',
                        criterion,
                        tid,
                    )
                    continue

                shared_set, extra_set, wd_only_set = _compute_comparison_sets(
                    criterion, wd_data, target_data
                )

                if not shared_set:
                    LOGGER.debug(
                        'No shared %s between %s and %s. The identifier '
                        'statement should be deprecated',
                        criterion,
                        qid,
                        tid,
                    )
                    deprecate[tid].add(qid)
                else:
                    LOGGER.debug(
                        '%s and %s share these %s: %s',
                        qid,
                        tid,
                        criterion,
                        shared_set,
                    )
                    reference[(qid, tid)].update(shared_set)

                if extra_set:
                    LOGGER.debug(
                        '%s has extra %s that should be added to %s: %s',
                        tid, criterion, qid, extra_set
                    )
                    add[(qid, tid)].update(extra_set)
                else:
                    LOGGER.debug('%s has no extra %s', tid, criterion)

                if wd_only_set:
                    LOGGER.debug('%s has %s not in %s: %s', qid, criterion, tid, wd_only_set)
                    wd_only[(qid, tid)].update(wd_only_set)
                else:
                    LOGGER.debug('%s has no extra %s', qid, criterion)

    LOGGER.info(
        'Check against target %s completed: %d IDs to be deprecated, '
        '%d Wikidata items with statements to be added, '
        '%d Wikidata items with shared statements to be referenced, '
        '%d values in Wikidata but not in the target catalog',
        criterion, len(deprecate),
        len(add),
        len(reference),
        len(wd_only)
    )


def _compute_comparison_sets(criterion, wd_data, target_data):
    if criterion == keys.LINKS:
        shared = wd_data.intersection(target_data)
        extra = target_data.difference(wd_data)
        wd_only = wd_data.difference(target_data)
    # Biographical validation requires more complex comparisons
    elif criterion == keys.BIODATA:
        # `wd_data` has either couples or triples: couples are dates
        wd_dates = set(filter(lambda x: len(x) == 2, wd_data))
        # Don't cast to set: `wd_data` triples hold sets themselves
        wd_other = list(filter(lambda x: len(x) == 3, wd_data))
        # In `target_data` we look for relevant date PIDs
        target_dates = set(
            filter(
                lambda x: x[0]
                in (vocabulary.DATE_OF_BIRTH, vocabulary.DATE_OF_DEATH),
                target_data,
            )
        )
        target_other = target_data.difference(target_dates)
        shared_dates, extra_dates = _compare('dates', wd_dates, target_dates)
        wd_only_dates = wd_dates.difference(shared_dates)
        shared_other, extra_other = _compare('other', wd_other, target_other)
        # `wd_other` has triples: build a set with couples
        # to directly compute the difference with `shared_other`
        wd_other_set = {(pid, qid) for pid, qid, _ in wd_other}
        wd_only_other = wd_other_set.difference(shared_other)
        shared = shared_dates | shared_other
        extra = extra_dates | extra_other
        wd_only = wd_only_dates | wd_only_other
    else:
        raise ValueError(
            f"Invalid validation criterion: '{criterion}'. "
            f"Please use either '{keys.LINKS}' or '{keys.BIODATA}'"
        )

    return shared, extra, wd_only


def _compare(what, wd, target):
    shared, extra = set(), set()
    # Keep track of matches to avoid useless computation
    # and incorrect comparisons:
    # this happens when WD has multiple claims with
    # the same property
    wd_matches, target_matches = [], []

    # Filter missing target values (doesn't apply to dates)
    if what == 'other':
        target = filter(lambda x: x[1] is not None, target)

    for i, wd_elem in enumerate(wd):
        for j, t_elem in enumerate(target):
            # Don't compare when already matched
            if i in wd_matches or j in target_matches:
                continue

            # Don't compare different PIDs
            if wd_elem[0] != t_elem[0]:
                continue

            inputs = (
                shared,
                extra,
                wd_matches,
                target_matches,
                i,
                wd_elem,
                j,
                t_elem,
            )
            if what == 'dates':
                # Missing dates are unexpected: skip but warn
                if None in (wd_elem[1], t_elem[1]):
                    LOGGER.warning(
                        'Skipping unexpected %s date pair with missing value(s)',
                        (wd_elem, t_elem),
                    )
                    continue
                _compare_dates(inputs)
            elif what == 'other':
                _compare_other(inputs)
            else:
                raise ValueError(
                    f"Invalid argument: '{what}'. "
                    "Please use either 'dates' or 'other'"
                )

    return shared, extra


def _compare_other(inputs):
    shared, extra, wd_matches, target_matches, i, wd_elem, j, t_elem = inputs
    pid, qid, wd_values = wd_elem
    _, t_value = t_elem

    # Take the lowercased normalized value
    # TODO improve matching
    _, t_normalized = text_utils.normalize(t_value)
    if t_normalized in wd_values:
        shared.add((pid, qid))
        wd_matches.append(i)
        target_matches.append(j)
    else:
        t_qid = api_requests.resolve_qid(t_normalized)
        if t_qid is not None:
            extra.add((pid, t_qid))


def _compare_dates(inputs):
    shared, extra, wd_matches, target_matches, i, wd_elem, j, t_elem = inputs

    wd_timestamp, wd_precision = wd_elem[1].split('/')
    t_timestamp, t_precision = t_elem[1].split('/')
    shared_date, extra_date = _match_dates_by_precision(
        min(int(wd_precision), int(t_precision)),
        wd_elem,
        wd_timestamp,
        t_elem,
        t_timestamp,
    )
    if shared_date is not None:
        shared.add(shared_date)
        wd_matches.append(i)
        target_matches.append(j)
    elif extra_date is not None:
        extra.add(extra_date)


def _match_dates_by_precision(
    precision, wd_elem, wd_timestamp, t_elem, t_timestamp
):
    slice_indices = {
        vocabulary.YEAR: 4,
        vocabulary.MONTH: 7,
        vocabulary.DAY: 10,
    }
    index = slice_indices.get(precision)

    if index is None:
        LOGGER.info(
            "Won't try to match date pair %s: too low or too high precision",
            (wd_elem, t_elem),
        )
        return None, None

    shared, extra = None, None
    wd_simplified = wd_timestamp[:index]
    t_simplified = t_timestamp[:index]
    if wd_simplified == t_simplified:
        LOGGER.debug(
            'Date pair %s matches on %s',
            (wd_timestamp, t_timestamp),
            (wd_simplified, t_simplified),
        )
        # WD data has the priority
        shared = wd_elem
    else:
        LOGGER.debug('Target has an extra date: %s', t_timestamp)
        extra = t_elem
    return shared, extra


def _dump_deprecated(data, outpath):
    if data:
        with open(outpath, 'w') as deprecated:
            json.dump(
                {target_id: list(qids) for target_id, qids in data.items()},
                deprecated,
                indent=2,
            )
        LOGGER.info('IDs to be deprecated dumped to %s', outpath)
    else:
        LOGGER.info("No IDs to be deprecated, won't dump to file")


def _dump_csv_output(data, out_path, log_msg_subject):
    if data:
        with open(out_path, 'w') as fout:
            writer = csv.writer(fout)
            writer.writerows(data)
        LOGGER.info('%s dumped to %s', log_msg_subject, out_path)
    else:
        LOGGER.info("No %s, won't dump to file", log_msg_subject)


def _consume_target_generator(target_generator):
    target = defaultdict(set)
    for identifier, *data in target_generator:
        if len(data) == 1:  # Links
            target[identifier].add(data.pop())
        else:  # Biographical data
            target[identifier].add(tuple(data))
    return target<|MERGE_RESOLUTION|>--- conflicted
+++ resolved
@@ -16,7 +16,7 @@
 import pickle
 from collections import defaultdict
 from re import match
-from typing import DefaultDict, Dict, Iterator, Tuple, Union
+from typing import DefaultDict, Dict, Iterator, Optional, Tuple
 
 import click
 from sqlalchemy.exc import SQLAlchemyError
@@ -38,14 +38,10 @@
 # File name templates
 # For all CLIs
 WD_CACHE_FNAME = '{catalog}_{entity}_{criterion}_wd_cache.pkl'
-<<<<<<< HEAD
-IDS_TO_BE_DEPRECATED_FNAME = '{catalog}_{entity}_{criterion}_ids_to_be_deprecated.json'
 # For `links_cli` and `bio_cli`
-=======
 IDS_TO_BE_DEPRECATED_FNAME = (
     '{catalog}_{entity}_{criterion}_ids_to_be_deprecated.json'
 )
->>>>>>> 81a8bb57
 SHARED_STATEMENTS_FNAME = '{catalog}_{entity}_{criterion}_shared_statements.csv'
 WD_STATEMENTS_FNAME = 'wikidata_{criterion}_for_{catalog}_{entity}.csv'
 # For `dead_ids_cli`
@@ -259,11 +255,6 @@
             catalog, entity, blacklist, wd_cache=wd_cache
         )
     else:
-<<<<<<< HEAD
-        deprecate, add_ext_ids, add_urls, ref_ext_ids, ref_urls, wd_urls, wd_cache = links(
-            catalog, entity, blacklist
-        )
-=======
         (
             deprecate,
             add_ext_ids,
@@ -272,7 +263,6 @@
             ref_urls,
             wd_cache,
         ) = links(catalog, entity, blacklist)
->>>>>>> 81a8bb57
 
     # Nothing to do: the catalog doesn't contain links
     if deprecate is None:
@@ -442,12 +432,8 @@
                 # version should be the most efficient solution
                 pickle.dump(wd_cache, cout, protocol=pickle.HIGHEST_PROTOCOL)
             LOGGER.info(
-<<<<<<< HEAD
-                'Biographical data gathered from Wikidata dumped to %s', wd_cache_path
-=======
-                'Biographical data  gathered from Wikidata dumped to %s',
-                wd_cache_path,
->>>>>>> 81a8bb57
+                'Biographical data gathered from Wikidata dumped to %s',
+                wd_cache_path
             )
         except MemoryError:
             LOGGER.warning('Could not pickle the Wikidata cache: memory error')
@@ -553,14 +539,7 @@
 
 def links(
     catalog: str, entity: str, url_blacklist=False, wd_cache=None
-<<<<<<< HEAD
-) -> Union[Tuple[defaultdict, list, list, list, list, list, dict], Tuple[None, None, None, None, None, None, None]]:
-=======
-) -> Union[
-    Tuple[defaultdict, list, list, list, list, dict],
-    Tuple[None, None, None, None, None, None],
-]:
->>>>>>> 81a8bb57
+) -> Optional[Tuple[defaultdict, list, list, list, list, list, dict]]:
     """Validate identifiers against available links.
 
     Also generate statements based on additional links
@@ -606,16 +585,8 @@
     if target_links is None:
         return None, None, None, None, None, None, None
 
-<<<<<<< HEAD
     deprecate, add = defaultdict(set), defaultdict(set)
     reference, wd_only = defaultdict(set), defaultdict(set)
-=======
-    deprecate, add, reference = (
-        defaultdict(set),
-        defaultdict(set),
-        defaultdict(set),
-    )
->>>>>>> 81a8bb57
 
     # Wikidata side
     url_pids, ext_id_pids_to_urls = data_gathering.gather_relevant_pids()
@@ -666,24 +637,15 @@
         'Third-party IDs to be added: %d. '
         'URL statements to be added: %d. '
         'Third-party IDs to be referenced: %d. '
-<<<<<<< HEAD
         'URL statements to be referenced: %d. '
         'URL in Wikidata but not in the target: %d',
         catalog, entity,
-=======
-        'URL statements to be referenced: %d',
-        catalog,
-        entity,
->>>>>>> 81a8bb57
         len(deprecate),
         len(add_ext_ids),
         len(add_urls),
         len(ref_ext_ids),
         len(ref_urls),
-<<<<<<< HEAD
         len(wd_only_urls)
-=======
->>>>>>> 81a8bb57
     )
 
     return (
@@ -697,13 +659,7 @@
 
 def bio(
     catalog: str, entity: str, wd_cache=None
-<<<<<<< HEAD
-) -> Union[Tuple[defaultdict, Iterator, Iterator, Iterator, dict], Tuple[None, None, None, None, None]]:
-=======
-) -> Union[
-    Tuple[defaultdict, Iterator, Iterator, dict], Tuple[None, None, None, None]
-]:
->>>>>>> 81a8bb57
+) -> Optional[Tuple[defaultdict, Iterator, Iterator, Iterator, dict]]:
     """Validate identifiers against available biographical data.
 
     Look for:
@@ -749,16 +705,8 @@
     if target_bio is None:
         return None, None, None, None, None
 
-<<<<<<< HEAD
     deprecate, add = defaultdict(set), defaultdict(set)
     reference, wd_only = defaultdict(set), defaultdict(set)
-=======
-    deprecate, add, reference = (
-        defaultdict(set),
-        defaultdict(set),
-        defaultdict(set),
-    )
->>>>>>> 81a8bb57
 
     # Wikidata side
     if wd_cache is None:
@@ -774,7 +722,6 @@
         wd_bio = wd_cache
 
     # Validation
-<<<<<<< HEAD
     _validate(keys.BIODATA, wd_bio, target_bio, deprecate, add, reference, wd_only)
 
     return (
@@ -785,17 +732,6 @@
         wd_bio
     )
 
-=======
-    _validate(keys.BIODATA, wd_bio, target_bio, deprecate, add, reference)
-
-    return (
-        deprecate,
-        _bio_statements_generator(add),
-        _bio_statements_generator(reference),
-        wd_bio,
-    )
-
->>>>>>> 81a8bb57
 
 def _apply_url_blacklist(url_statements):
     LOGGER.info('Applying URL blacklist ...')
