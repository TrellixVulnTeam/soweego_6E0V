
#!/usr/bin/env python3
# coding: utf-8

"""TODO docstring"""

import logging
import os
import tarfile
from collections import defaultdict
from csv import DictReader
from datetime import date

import requests
import sqlalchemy
from soweego.commons.db_manager import DBManager
from soweego.commons.file_utils import get_path
from soweego.commons.models.musicbrainz_entity import MusicbrainzEntity
from soweego.importer.commons.models.dump_state import DumpState

LOGGER = logging.getLogger(__name__)


<<<<<<< HEAD
def handler(dump_path: str):
    # TODO is this get_path the right way to do it?
=======
def handler(tar_dump_path):
    dump_path = os.path.join(os.path.dirname(
        os.path.abspath(tar_dump_path)), 'dump')
    with tarfile.open(tar_dump_path, "r:bz2") as tar:
        tar.extractall(dump_path)

    # TODO from pkgutil import get_data
>>>>>>> 04d735b9
    db_manager = DBManager(
        get_path('soweego.importer.resources', 'db_credentials.json'))
    db_manager.drop(MusicbrainzEntity)
    db_manager.create(MusicbrainzEntity)

    artist_alias_path = os.path.join(dump_path, 'mbdump', 'artist_alias')
    artist_path = os.path.join(dump_path, 'mbdump', 'artist')

    aliases = defaultdict(list)

    # Key is the entity id which has a list of aliases
    with open(artist_alias_path, 'r') as aliasesfile:
        for alias in DictReader(aliasesfile, delimiter='\t', fieldnames=[
                'id', 'parent_id', 'label']):
            aliases[alias['parent_id']].append(alias['label'])

    with open(artist_path, 'r') as artistfile:
        for artist in DictReader(artistfile, delimiter='\t', fieldnames=['id', 'gid', 'label', 'sort_label', 'b_year', 'b_month', 'b_day', 'd_year', 'd_month', 'd_day', 'type_id']):
            session = db_manager.new_session()
            if _check_person(artist['type_id']):
                current_entity = MusicbrainzEntity()
                current_entity.catalog_id = artist['gid']
                current_entity.name = artist['label']

                try:
                    birth_date = _get_date_and_precision(
                        artist['b_year'], artist['b_month'], artist['b_day'])
                    death_date = _get_date_and_precision(
                        artist['d_year'], artist['d_month'], artist['d_day'])
                    current_entity.born = birth_date[0]
                    current_entity.born_precision = birth_date[1]
                    current_entity.died = death_date[0]
                    current_entity.died_precision = death_date[1]
                except ValueError:
                    LOGGER.error('Wrong date: %s' % artist)
                    continue

                session.add(current_entity)

                # Creates an entity foreach available alias
                for alias_label in aliases[current_entity.catalog_id]:
                    alias_entity = MusicbrainzEntity()
                    alias_entity.catalog_id = current_entity.catalog_id
                    alias_entity.born = current_entity.born
                    alias_entity.born_precision = current_entity.born_precision
                    alias_entity.died = current_entity.died
                    alias_entity.died_precision = current_entity.died_precision

                    alias_entity.name = alias_label
                    session.add(alias_entity)

            session.commit()

# TODO handle links


def dump_state(output, last_modified):
    latest_version = requests.get(
        'http://ftp.musicbrainz.org/pub/musicbrainz/data/fullexport/LATEST').text.rstrip()
    download_url = 'http://ftp.musicbrainz.org/pub/musicbrainz/data/fullexport/%s/mbdump.tar.bz2' % latest_version
    return DumpState(output, download_url, last_modified)


def _get_date_and_precision(year, month, day):
    date_list = [year, month, day]
    precision = -1
    try:
        null_index = date_list.index('\\N')
        precision = 8 + null_index if null_index > 0 else -1
    except ValueError:
        precision = 11

    date_list = ['0001' if i == '\\N' else i for i in date_list]
    return (date(int(date_list[0]), int(date_list[1]), int(date_list[2])), precision)


def _check_person(type_code):
    return type_code == '1' or type_code == '\\N'<|MERGE_RESOLUTION|>--- conflicted
+++ resolved
@@ -13,6 +13,7 @@
 
 import requests
 import sqlalchemy
+
 from soweego.commons.db_manager import DBManager
 from soweego.commons.file_utils import get_path
 from soweego.commons.models.musicbrainz_entity import MusicbrainzEntity
@@ -21,10 +22,6 @@
 LOGGER = logging.getLogger(__name__)
 
 
-<<<<<<< HEAD
-def handler(dump_path: str):
-    # TODO is this get_path the right way to do it?
-=======
 def handler(tar_dump_path):
     dump_path = os.path.join(os.path.dirname(
         os.path.abspath(tar_dump_path)), 'dump')
@@ -32,7 +29,6 @@
         tar.extractall(dump_path)
 
     # TODO from pkgutil import get_data
->>>>>>> 04d735b9
     db_manager = DBManager(
         get_path('soweego.importer.resources', 'db_credentials.json'))
     db_manager.drop(MusicbrainzEntity)
