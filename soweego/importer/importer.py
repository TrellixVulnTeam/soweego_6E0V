#!/usr/bin/env python3
# -*- coding: utf-8 -*-

"""Generic service for dump updating/importing"""

__author__ = 'Edoardo Lenzi'
__email__ = 'edoardolenzi9@gmail.com'
__version__ = '1.0'
__license__ = 'GPL-3.0'
__copyright__ = 'Copyleft 2018, lenzi.edoardo'

import datetime
import logging
import os

import click
from soweego.commons import constants as const
from soweego.commons import http_client as client
from soweego.importer.base_dump_extractor import BaseDumpExtractor
from soweego.importer.discogs_dump_extractor import DiscogsDumpExtractor
from soweego.importer.musicbrainz_dump_extractor import \
    MusicBrainzDumpExtractor

LOGGER = logging.getLogger(__name__)


@click.command()
@click.argument('catalog', type=click.Choice(['discogs', 'musicbrainz']))
@click.option('--download-url', '-du', default=None)
@click.option('--output', '-o', default='/app/shared', type=click.Path())
def import_cli(catalog: str, download_url: str, output: str) -> None:
    """Download, extract and import an available catalog."""
    importer = Importer()
    extractor = BaseDumpExtractor()

    if catalog == 'discogs':
        extractor = DiscogsDumpExtractor()
    elif catalog == 'musicbrainz':
        extractor = MusicBrainzDumpExtractor()

    if download_url is None:
        download_url = extractor.get_dump_download_url()
        # Failed to get the URL
        if download_url is None:
            return

    importer.refresh_dump(
        output, download_url, extractor)


class Importer():

    def refresh_dump(self, output_folder: str, download_url: str, downloader: BaseDumpExtractor):
        """Downloads the dump, if necessary, 
        and calls the handler over the dump file"""
<<<<<<< HEAD
        last_modified_header = client.http_call(
            download_url, 'HEAD').headers[const.LAST_MODIFIED]
=======

        try:
            last_modified = client.http_call(download_url,
                                             'HEAD').headers[const.LAST_MODIFIED]

        except ValueError:
            last_modified = client.http_call(downloader.get_dump_download_url(),
                                             'HEAD').headers[const.LAST_MODIFIED]
            download_url = downloader.get_dump_download_url()

>>>>>>> 5e5d2f07
        last_modified = datetime.datetime.strptime(
            last_modified_header, '%a, %d %b %Y %H:%M:%S GMT').strftime('%Y%m%d_%H%M%S')
        extensions = download_url.split('/')[-1].split('.')[1:]
        file_name = "%s.%s" % (last_modified, '.'.join(extensions))
        file_full_path = os.path.join(output_folder, file_name)

        # Check if the current dump is up-to-date
        if os.path.isfile(file_full_path):
            downloader.extract_and_populate(file_full_path)
        else:
            self._update_dump(download_url, file_full_path)
            downloader.extract_and_populate(file_full_path)

    def _update_dump(self, dump_url: str, file_output_path: str) -> None:
        """Download the dump"""
        client.download_file(dump_url, file_output_path)<|MERGE_RESOLUTION|>--- conflicted
+++ resolved
@@ -53,21 +53,8 @@
     def refresh_dump(self, output_folder: str, download_url: str, downloader: BaseDumpExtractor):
         """Downloads the dump, if necessary, 
         and calls the handler over the dump file"""
-<<<<<<< HEAD
         last_modified_header = client.http_call(
             download_url, 'HEAD').headers[const.LAST_MODIFIED]
-=======
-
-        try:
-            last_modified = client.http_call(download_url,
-                                             'HEAD').headers[const.LAST_MODIFIED]
-
-        except ValueError:
-            last_modified = client.http_call(downloader.get_dump_download_url(),
-                                             'HEAD').headers[const.LAST_MODIFIED]
-            download_url = downloader.get_dump_download_url()
-
->>>>>>> 5e5d2f07
         last_modified = datetime.datetime.strptime(
             last_modified_header, '%a, %d %b %Y %H:%M:%S GMT').strftime('%Y%m%d_%H%M%S')
         extensions = download_url.split('/')[-1].split('.')[1:]
