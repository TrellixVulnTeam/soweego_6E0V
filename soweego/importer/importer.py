#!/usr/bin/env python3
# -*- coding: utf-8 -*-

"""Generic service for dump updating/importing"""

__author__ = 'Edoardo Lenzi'
__email__ = 'edoardolenzi9@gmail.com'
__version__ = '1.0'
__license__ = 'GPL-3.0'
__copyright__ = 'Copyleft 2018, lenzi.edoardo'

import datetime
import logging
import os

import click
from soweego.commons import target_database, url_utils
from soweego.commons import constants as const
from soweego.commons import http_client as client
from soweego.importer.base_dump_extractor import BaseDumpExtractor
from soweego.importer.discogs_dump_extractor import DiscogsDumpExtractor
from soweego.importer.imdb_dump_extractor import ImdbDumpExtractor
from soweego.importer.musicbrainz_dump_extractor import \
    MusicBrainzDumpExtractor
from soweego.commons.db_manager import DBManager

LOGGER = logging.getLogger(__name__)


@click.command()
<<<<<<< HEAD
@click.option('--download-url', '-du', default=None)
@click.argument('catalog', type=click.Choice(['discogs', 'musicbrainz', 'imdb']))
=======
@click.argument('catalog', type=click.Choice(target_database.available_targets()))
@click.option('--resolve/--no-resolve', default=True,
              help='Resolves all the links to check if they are valid. Default: yes.')
>>>>>>> c19a14a2
@click.option('--output', '-o', default='/app/shared', type=click.Path())
def import_cli(catalog: str, resolve: bool, output: str) -> None:
    """Download, extract and import an available catalog."""
    importer = Importer()
    extractor = BaseDumpExtractor()

    if catalog == 'discogs':
        extractor = DiscogsDumpExtractor()
    elif catalog == 'musicbrainz':
        extractor = MusicBrainzDumpExtractor()
    elif catalog == "imdb":
        extractor = ImdbDumpExtractor()

    importer.refresh_dump(output, extractor, resolve)


@click.command()
@click.argument('catalog', type=click.Choice(target_database.available_targets()))
def validate_links_cli(catalog: str):
    for entity_type in target_database.available_types_for_target(catalog):

        LOGGER.info("Validating %s %s links..." % (catalog, entity_type))
        entity = target_database.get_link_entity(catalog, entity_type)

        session = DBManager.connect_to_db()
        total = 0
        removed = 0

        # Validate each link
        for res in session.query(entity):
            total += 1
            if not url_utils.resolve(res.url):
                # if not valid delete
                session.delete(res)
                session.commit()
                removed += 1

        session.close()
        LOGGER.info("Removed %s/%s from %s %s" % (removed, total, catalog, entity_type))


class Importer():

    def refresh_dump(self, output_folder: str, downloader: BaseDumpExtractor, resolve: bool):
        """Downloads the dump, if necessary,
        and calls the handler over the dump file"""
        filepaths = []

        for download_url in downloader.get_dump_download_urls():

            LOGGER.info("Retrieving last modified of %s" % download_url)

            last_modified = client.http_call(download_url,
                                             'HEAD').headers[const.LAST_MODIFIED]

            try:
                last_modified = datetime.datetime.strptime(
                    last_modified, '%a, %d %b %Y %H:%M:%S GMT').strftime('%Y%m%d_%H%M%S')
            except TypeError:
                LOGGER.info(
                    "Last modified not available, using now as replacement")
                last_modified = datetime.datetime.now().strftime('%Y%m%d_%H%M%S')

            extensions = download_url.split('/')[-1].split('.')[1:]

            file_name = "%s.%s" % (last_modified, '.'.join(extensions))

            file_full_path = os.path.join(output_folder, file_name)

            # Check if the current dump is up-to-date
            if not os.path.isfile(file_full_path):
                LOGGER.info(
                    "%s not previously downloaded, downloading now..." % download_url)
                self._update_dump(download_url, file_full_path)
            filepaths.append(file_full_path)

        downloader.extract_and_populate(filepaths, resolve)

    def _update_dump(self, dump_url: str, file_output_path: str) -> None:
        """Download the dump"""
        client.download_file(dump_url, file_output_path)<|MERGE_RESOLUTION|>--- conflicted
+++ resolved
@@ -28,14 +28,9 @@
 
 
 @click.command()
-<<<<<<< HEAD
-@click.option('--download-url', '-du', default=None)
-@click.argument('catalog', type=click.Choice(['discogs', 'musicbrainz', 'imdb']))
-=======
 @click.argument('catalog', type=click.Choice(target_database.available_targets()))
 @click.option('--resolve/--no-resolve', default=True,
               help='Resolves all the links to check if they are valid. Default: yes.')
->>>>>>> c19a14a2
 @click.option('--output', '-o', default='/app/shared', type=click.Path())
 def import_cli(catalog: str, resolve: bool, output: str) -> None:
     """Download, extract and import an available catalog."""
