--- conflicted
+++ resolved
@@ -2,7 +2,6 @@
 # -*- coding: utf-8 -*-
 
 """IMDB dump extractor"""
-import copy
 
 __author__ = 'Andrea Tupini'
 __email__ = 'tupini07@gmail.com'
@@ -10,6 +9,7 @@
 __license__ = 'GPL-3.0'
 __copyright__ = 'Copyleft 2018, tupini07'
 
+import copy
 import csv
 import datetime
 import gzip
@@ -119,21 +119,22 @@
             movie_entity.catalog_id = movie_info.get('tconst')
             movie_entity.title_type = movie_info.get('titleType')
             movie_entity.name = movie_info.get('primaryTitle')
-            movie_entity.name_tokens = ' '.join(text_utils.tokenize(movie_info.get('primaryTitle')))
+            movie_entity.name_tokens = ' '.join(
+                text_utils.tokenize(movie_info.get('primaryTitle')))
             movie_entity.is_adult = True if movie_info.get(
                 'isAdult') == '1' else False
             try:
-                movie_entity.born = datetime.date(year=int(movie_info.get('startYear')), month=1, day=1)
+                movie_entity.born = datetime.date(
+                    year=int(movie_info.get('startYear')), month=1, day=1)
                 movie_entity.born_precision = 9
             except:
                 LOGGER.debug('No start year value for %s', movie_entity)
-                pass
             try:
-                movie_entity.died = datetime.date(year=int(movie_info.get('endYear')), month=1, day=1)
+                movie_entity.died = datetime.date(
+                    year=int(movie_info.get('endYear')), month=1, day=1)
                 movie_entity.died_precision = 9
             except:
                 LOGGER.debug('No end year value for %s', movie_entity)
-                pass
             movie_entity.runtime_minutes = movie_info.get('runtimeMinutes')
 
             if movie_info.get('genres'):  # if movie has a genre specified
@@ -382,16 +383,10 @@
             'knownForTitles').split(',')
 
         for title in know_for_titles:
-<<<<<<< HEAD
-            entity_array.append(imdb_entity.ImdbPersonMovieRelationship(
-                from_catalog_id=person_info.get('nconst'),
-                to_catalog_id=title
-=======
 
             entity_array.append(imdb_entity.ImdbMoviePersonRelationship(
                 from_catalog_id=title,
                 to_catalog_id=person_info.get('nconst')
->>>>>>> d7e27029
             ))
 
     def _translate_professions(self, professions: List[str]) -> List[str]:
