--- conflicted
+++ resolved
@@ -9,11 +9,7 @@
 __license__ = 'GPL-3.0'
 __copyright__ = 'Copyleft 2018, MaxFrax96'
 
-<<<<<<< HEAD
-from sqlalchemy import (Column, String)
-=======
 from sqlalchemy import Column, String
->>>>>>> 2eb6a858
 from sqlalchemy.ext.declarative import declarative_base
 
 from soweego.importer.models.base_entity import BaseEntity, BaseRelationship
