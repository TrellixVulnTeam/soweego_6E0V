#!/usr/bin/env python3
# -*- coding: utf-8 -*-

"""IMDB SQL Alchemy ORM model"""

__author__ = 'Andrea Tupini'
__email__ = 'tupini07@gmail.com'
__version__ = '1.0'
__license__ = 'GPL-3.0'
__copyright__ = 'Copyleft 2018, tupini07'

<<<<<<< HEAD
=======
from sqlalchemy import (Boolean, Column, Integer, String,
                        Text)
from sqlalchemy.ext.declarative import declarative_base

>>>>>>> b7af1d1f
from soweego.importer.models.base_entity import BaseEntity, BaseRelationship
from soweego.wikidata import vocabulary
from sqlalchemy import Boolean, Column, Integer, String
from sqlalchemy.ext.declarative import declarative_base

BASE = declarative_base()

ACTOR_TABLE = 'imdb_actor'
BASE_PERSON_TABLE = 'imdb_base_person'
DIRECTOR_TABLE = 'imdb_director'
MOVIE_TABLE = 'imdb_movie'
MUSICIAN_TABLE = 'imdb_musician'
PERSON_MOVIE_RELATIONSHIP_TABLE = 'imdb_person_movie_relationship'
PRODUCER_TABLE = 'imdb_producer'
WRITER_TABLE = 'imdb_writer'


# actor, director, producer e writer


class ImdbMovieEntity(BaseEntity):
    __tablename__ = MOVIE_TABLE
    internal_id = Column(Integer, unique=True,
                         primary_key=True, autoincrement=True)

    title_type = Column(String(100))
<<<<<<< HEAD
=======
    primary_title = Column(Text)
    original_title = Column(Text)
>>>>>>> b7af1d1f
    is_adult = Column(Boolean)
    runtime_minutes = Column(Integer)
    genres = Column(String(255), nullable=True)

    def __repr__(self) -> str:
        return f'<ImdbMovieEntity(catalog_id="{self.catalog_id}", title="{self.original_title}")>'


class ImdbPersonEntity(BaseEntity):
    # each table/entity type should be associated with
    # an occupation (defined in vocabulary.py) which
    # is the main occupation for people in said table
    table_occupation = None

    __tablename__ = BASE_PERSON_TABLE
    __mapper_args__ = {
        'polymorphic_identity': __tablename__,
        'concrete': True}

    gender = Column(String(10))

    # base imdb person entity
    born_precision = Column(Integer, default=9, nullable=False)
    died_precision = Column(Integer, default=9, nullable=False)

    # space separated string of QIDs representing an 
    # occupation
    occupations = Column(String(255), nullable=True)

    __abstract__ = True


class ImdbActorEntity(ImdbPersonEntity):
    table_occupation = vocabulary.ACTOR

    __tablename__ = ACTOR_TABLE
    __mapper_args__ = {
        'polymorphic_identity': __tablename__,
        'concrete': True}


class ImdbDirectorEntity(ImdbPersonEntity):
    table_occupation = vocabulary.FILM_DIRECTOR

    __tablename__ = DIRECTOR_TABLE
    __mapper_args__ = {
        'polymorphic_identity': __tablename__,
        'concrete': True}


class ImdbMusicianEntity(ImdbPersonEntity):
    table_occupation = vocabulary.MUSICIAN

    __tablename__ = MUSICIAN_TABLE
    __mapper_args__ = {
        'polymorphic_identity': __tablename__,
        'concrete': True}


class ImdbProducerEntity(ImdbPersonEntity):
    table_occupation = vocabulary.FILM_PRODUCER

    __tablename__ = PRODUCER_TABLE
    __mapper_args__ = {
        'polymorphic_identity': __tablename__,
        'concrete': True}


class ImdbWriterEntity(ImdbPersonEntity):
    table_occupation = vocabulary.SCREENWRITER

    __tablename__ = WRITER_TABLE
    __mapper_args__ = {
        'polymorphic_identity': __tablename__,
        'concrete': True}


class ImdbPersonMovieRelationship(BaseRelationship):
    __tablename__ = PERSON_MOVIE_RELATIONSHIP_TABLE

    __mapper_args__ = {
        'polymorphic_identity': __tablename__,
        'concrete': True}

    def __repr__(self):
        return super().__repr__()<|MERGE_RESOLUTION|>--- conflicted
+++ resolved
@@ -9,13 +9,11 @@
 __license__ = 'GPL-3.0'
 __copyright__ = 'Copyleft 2018, tupini07'
 
-<<<<<<< HEAD
-=======
+
 from sqlalchemy import (Boolean, Column, Integer, String,
                         Text)
 from sqlalchemy.ext.declarative import declarative_base
 
->>>>>>> b7af1d1f
 from soweego.importer.models.base_entity import BaseEntity, BaseRelationship
 from soweego.wikidata import vocabulary
 from sqlalchemy import Boolean, Column, Integer, String
@@ -42,11 +40,8 @@
                          primary_key=True, autoincrement=True)
 
     title_type = Column(String(100))
-<<<<<<< HEAD
-=======
     primary_title = Column(Text)
     original_title = Column(Text)
->>>>>>> b7af1d1f
     is_adult = Column(Boolean)
     runtime_minutes = Column(Integer)
     genres = Column(String(255), nullable=True)
