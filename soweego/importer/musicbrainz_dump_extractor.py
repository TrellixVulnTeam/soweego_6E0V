#!/usr/bin/env python3
# -*- coding: utf-8 -*-

"""MusicBrainz dump extractor"""

__author__ = 'Massimo Frasson'
__email__ = 'maxfrax@gmail.com'
__version__ = '1.0'
__license__ = 'GPL-3.0'
__copyright__ = 'Copyleft 2018, MaxFrax96'

import logging
import os
import re
import tarfile
from collections import defaultdict
from csv import DictReader
from datetime import date
from typing import Iterable, Tuple

import requests
from sqlalchemy.exc import IntegrityError
from tqdm import tqdm

from soweego.commons import text_utils, url_utils
from soweego.commons.db_manager import DBManager
from soweego.importer.base_dump_extractor import BaseDumpExtractor
from soweego.importer.models.base_entity import BaseEntity
from soweego.importer.models.musicbrainz_entity import (ARTIST_TABLE,
                                                        MusicBrainzArtistBandRelationship,
                                                        MusicbrainzArtistEntity,
                                                        MusicbrainzArtistLinkEntity,
                                                        MusicbrainzBandEntity,
                                                        MusicbrainzBandLinkEntity)
from soweego.wikidata.sparql_queries import external_id_pids_and_urls_query

LOGGER = logging.getLogger(__name__)


class MusicBrainzDumpExtractor(BaseDumpExtractor):

    _sqlalchemy_commit_every = 700

    def get_dump_download_urls(self) -> Iterable[str]:
        latest_version = requests.get(
            'http://ftp.musicbrainz.org/pub/musicbrainz/data/fullexport/LATEST').text.rstrip()
        return ['http://ftp.musicbrainz.org/pub/musicbrainz/data/fullexport/%s/mbdump.tar.bz2' % latest_version]

    def extract_and_populate(self, dump_file_paths: Iterable[str], resolve: bool):
        dump_file_path = dump_file_paths[0]
        dump_path = os.path.join(os.path.dirname(
            os.path.abspath(dump_file_path)),
            "%s_%s" % (os.path.basename(dump_file_path), 'extracted'))

        if not os.path.isdir(dump_path):
            with tarfile.open(dump_file_path, "r:bz2") as tar:
                LOGGER.info("Extracting dump %s in %s",
                            dump_file_path, dump_path)
                tar.extractall(dump_path)
                LOGGER.info("Extracted dump %s in %s",
                            dump_file_path, dump_path)

        tables = [MusicbrainzArtistEntity,
                  MusicbrainzBandEntity]

        db_manager = DBManager()
        db_manager.drop(tables)
        db_manager.create(tables)

        LOGGER.info("Dropped and created tables %s", tables)
        LOGGER.info("Importing artists and bands")

        artist_count = self._add_entities_from_generator(
            db_manager,
            self._artist_generator,
            dump_path
        )

        LOGGER.debug("Added %s/%s artist records", *artist_count)

        db_manager.drop([MusicbrainzArtistLinkEntity,
                         MusicbrainzBandLinkEntity])
        db_manager.create([MusicbrainzArtistLinkEntity,
                           MusicbrainzBandLinkEntity])

        LOGGER.info("Dropped and created tables %s", tables)
        LOGGER.info("Importing links")

        link_count = self._add_entities_from_generator(
            db_manager,
            self._link_generator,
            dump_path,
            resolve
        )

        LOGGER.debug("Added %s/%s link records", *link_count)
        LOGGER.info("Importing ISNIs")

        isni_link_count = self._add_entities_from_generator(
            db_manager,
            self._isni_link_generator,
            dump_path,
            resolve
        )

        LOGGER.debug("Added %s/%s ISNI link records", *isni_link_count)

        db_manager.drop([MusicBrainzArtistBandRelationship])
        db_manager.create([MusicBrainzArtistBandRelationship])
        LOGGER.info("Dropped and created tables %s", tables)
        LOGGER.info("Importing relationships artist-band")

        relationships_count = self._add_entities_from_generator(
            db_manager,
            self._artist_band_relationship_generator,
            dump_path
        )

        LOGGER.debug("Added %s/%s relationships records",
                     *relationships_count)

    def _add_entities_from_generator(self, db_manager,
                                     _generator, *args) -> Tuple[int, int]:
        """
        Adds all entities yielded by a generator to the DB

        :return: (the total number of entities yielded,
        the number of entities added to the DB)
        """

        # we keep track of both the total number of entities added
        # to the database and the total number of entities the
        # generator yields. If everything goes ok then these 2
        # numbers should be the same
        n_total_entities = 0
        n_added_entities = 0

        session = db_manager.new_session()

        # we construct the generator
        blt_gen = _generator(*args)

        # and obtain the first item, which is
        # the number of rows that the generator will yield
        n_rows = next(blt_gen)

        for entity in tqdm(blt_gen, total=n_rows):
            try:
                n_total_entities += 1
                session.add(entity)

                # commit entities to DB in batches, it is mode
                # efficient
                if n_added_entities % self._sqlalchemy_commit_every == 0:
                    session.commit()

                n_added_entities += 1

            except IntegrityError as i:
                LOGGER.warning(str(i))

        # finally, commit remaining entities in session
        session.commit()

        # and close session
        session.close()

        return n_total_entities, n_added_entities

    def _link_generator(self, dump_path: str, resolve: bool):
        l_artist_url_path = os.path.join(dump_path, 'mbdump', 'l_artist_url')

        # Loads all the relationships between URL ID and ARTIST ID
        urlid_artistid_relationship = {}

        LOGGER.info('Loading artist relationships')

        with open(l_artist_url_path, "r") as tsvfile:
            url_relationships = DictReader(tsvfile,
                                           delimiter='\t',
                                           fieldnames=[i for i in range(0, 6)])

            for relationship in tqdm(url_relationships,
                                     total=self._count_num_lines_in_file(tsvfile)):
                # url id matched with its user id
                if relationship[3] in urlid_artistid_relationship:
                    LOGGER.warning(
                        'Url with ID %s has multiple artists, only one will be stored',
                        relationship[3])
                else:
                    urlid_artistid_relationship[relationship[3]
                                                ] = relationship[2]

        url_artistid = {}
        url_path = os.path.join(dump_path, 'mbdump', 'url')

        LOGGER.info('Checking URLs realted to artists')

        # Translates URL IDs to the relative URL
        with open(url_path, "r") as tsvfile:

            urls = DictReader(tsvfile,
                              delimiter='\t',
                              fieldnames=[i for i in range(0, 5)])

            for url_record in tqdm(urls,
                                   total=self._count_num_lines_in_file(tsvfile)):

                urlid = url_record[0]
                if urlid in urlid_artistid_relationship:
                    for candidate_url in url_utils.clean(url_record[2]):
                        if not url_utils.validate(candidate_url):
                            continue
                        if resolve and not url_utils.resolve(candidate_url):
                            continue
                        url_artistid[candidate_url] = urlid_artistid_relationship[urlid]
                        del urlid_artistid_relationship[urlid]

        urlid_artistid_relationship = None

        artistid_url = defaultdict(list)
        # Inverts dictionary
        for url, artistid in url_artistid.items():
            artistid_url[artistid].append(url)

        LOGGER.info('Adding link entities to DB')

        url_artistid = None
        # Translates ARTIST ID to the relative ARTIST
        artist_path = os.path.join(dump_path, 'mbdump', 'artist')
        with open(artist_path, 'r') as artistfile:

<<<<<<< HEAD
            n_rows = self._count_num_lines_in_file(artistfile)
=======
            n_rows = sum(1 for line in artistfile)
            artistfile.seek(0)

>>>>>>> 1223d391
            yield n_rows  # first yield is always the number of rows

            for artist in DictReader(artistfile, delimiter='\t',
                                     fieldnames=['id', 'gid', 'label', 'sort_label', 'b_year', 'b_month', 'b_day',
                                                 'd_year', 'd_month', 'd_day', 'type_id']):
                if artist['id'] in artistid_url:
                    for link in artistid_url[artist['id']]:
                        if self._check_person(artist['type_id']):
                            current_entity = MusicbrainzArtistLinkEntity()
                            self._fill_link_entity(
                                current_entity, artist['gid'], link)
                            yield current_entity
                        if self._check_band(artist['type_id']):
                            current_entity = MusicbrainzBandLinkEntity()
                            self._fill_link_entity(
                                current_entity, artist['gid'], link)
                            yield current_entity

    def _isni_link_generator(self, dump_path: str, resolve: bool):
        isni_file_path = os.path.join(dump_path, 'mbdump', 'artist_isni')

        artist_link = {}

        done = False
        for result in external_id_pids_and_urls_query():
            if done:
                break
            for pid, formatter in result.items():
                if pid == 'P213':
                    for url_formatter, regex in formatter.items():
                        r = re.compile(regex)

                        with open(isni_file_path, 'r') as artistfile:
                            for artistid_isni in DictReader(artistfile, delimiter='\t', fieldnames=['id', 'isni']):
                                # If ISNI is valid, generates an url for the artist
                                artistid = artistid_isni['id']
                                isni = artistid_isni['isni']

                                link = url_formatter.replace(
                                    '$1', isni)
                                for candidate_url in url_utils.clean(link):
                                    if not url_utils.validate(candidate_url):
                                        continue
                                    if resolve and not url_utils.resolve(candidate_url):
                                        continue
                                    artist_link[artistid] = candidate_url
                    done = True

        artist_path = os.path.join(dump_path, 'mbdump', 'artist')
        with open(artist_path, 'r') as artistfile:

<<<<<<< HEAD
            n_rows = self._count_num_lines_in_file(artistfile)
=======
            n_rows = sum(1 for line in artistfile)
            artistfile.seek(0)
>>>>>>> 1223d391

            yield n_rows  # first yield is always the number of rows

            for artist in DictReader(artistfile, delimiter='\t',
                                     fieldnames=['id', 'gid', 'label', 'sort_label', 'b_year', 'b_month', 'b_day',
                                                 'd_year', 'd_month', 'd_day', 'type_id']):
                try:
                    # Checks if artist has isni
                    link = artist_link[artist['id']]
                    if self._check_person(artist['type_id']):
                        current_entity = MusicbrainzArtistLinkEntity()
                        self._fill_link_entity(
                            current_entity, artist['gid'], link)
                        yield current_entity
                    if self._check_band(artist['type_id']):
                        current_entity = MusicbrainzBandLinkEntity()
                        self._fill_link_entity(
                            current_entity, artist['gid'], link)
                        yield current_entity
                except KeyError:
                    continue

    def _artist_generator(self, dump_path):
        artist_alias_path = os.path.join(dump_path, 'mbdump', 'artist_alias')
        artist_path = os.path.join(dump_path, 'mbdump', 'artist')
        area_path = os.path.join(dump_path, 'mbdump', 'area')

        aliases = defaultdict(list)
        areas = {}

        LOGGER.info('Getting artist aliases')

        # Key is the entity id which has a list of aliases
        with open(artist_alias_path, 'r') as aliasesfile:
            for alias in DictReader(aliasesfile, delimiter='\t', fieldnames=[
                    'id', 'parent_id', 'label']):
                aliases[alias['parent_id']].append(alias['label'])

        LOGGER.info('Getting area IDs and related names')

        # Key is the area internal id, value is the name
        with open(area_path, 'r') as areafile:
            for area in DictReader(areafile, delimiter='\t', fieldnames=['id', 'gid', 'name']):
                areas[area['id']] = area['name'].lower()

        LOGGER.info('Importing artist entities into DB')

        with open(artist_path, 'r') as artistfile:

<<<<<<< HEAD
            n_rows = self._count_num_lines_in_file(artistfile)
=======
            n_rows = sum(1 for line in artistfile)
            artistfile.seek(0)
>>>>>>> 1223d391

            yield n_rows  # first yield is always the number of rows

            for artist in DictReader(artistfile, delimiter='\t',
                                     fieldnames=['id', 'gid', 'label', 'sort_label', 'b_year', 'b_month', 'b_day',
                                                 'd_year', 'd_month', 'd_day', 'type_id', 'area', 'gender', 'ND1',
                                                 'ND2', 'ND3', 'ND4', 'b_place', 'd_place']):
                if self._check_person(artist['type_id']):
                    current_entity = MusicbrainzArtistEntity()

                    try:
                        self._fill_entity(current_entity, artist, areas)
                        current_entity.gender = self._artist_gender(
                            artist['gender'])
                    except KeyError:
                        LOGGER.error('Wrong gender code: %s', artist)
                        continue

                    # Creates an entity foreach available alias
                    for alias in self._alias_entities(
                            current_entity, MusicbrainzArtistEntity, aliases[artist['id']]):
                        alias.gender = current_entity.gender
                        yield alias

                    yield current_entity

                if self._check_band(artist['type_id']):
                    current_entity = MusicbrainzBandEntity()

                    try:
                        self._fill_entity(current_entity, artist, areas)
                    except ValueError:
                        LOGGER.error('Wrong date: %s', artist)
                        continue

                    # Creates an entity foreach available alias
                    for alias in self._alias_entities(
                            current_entity, MusicbrainzBandEntity, aliases[artist['id']]):
                        yield alias

                    yield current_entity

    def _artist_band_relationship_generator(self, dump_path):
        link_types = set(['855', '103', '305', '965', '895'])
        link_file_path = os.path.join(dump_path, 'mbdump', 'link')
        to_invert = set()

        LOGGER.info('Loading artist-band relationships')

        links = set()
        with open(link_file_path) as link_file:
            reader = DictReader(link_file,
                                delimiter='\t',
                                fieldnames=['id', 'link_type'])
            for row in reader:
                if row['link_type'] in link_types:
                    links.add(row['id'])

        artists_relationship_file = os.path.join(
            dump_path, 'mbdump', 'l_artist_artist')

        ids_translator = {}
        relationships = []
        with open(artists_relationship_file) as relfile:
            reader = DictReader(relfile, delimiter='\t', fieldnames=[
                'id', 'link_id', 'entity0', 'entity1'])
            for row in reader:
                link_id = row['link_id']
                if link_id in links:
                    en0 = row['entity0']
                    en1 = row['entity1']
                    ids_translator[en0] = ''
                    ids_translator[en1] = ''
                    relationship = (en0, en1)
                    relationships.append(relationship)
                    if link_id == '855':
                        to_invert.add(relationship)

        # To hope in Garbage collection intervention
        links = None

        artist_path = os.path.join(dump_path, 'mbdump', 'artist')
        with open(artist_path, 'r') as artistfile:
            for artist in DictReader(artistfile, delimiter='\t', fieldnames=['id', 'gid']):
                if artist['id'] in ids_translator:
                    ids_translator[artist['id']] = artist['gid']

<<<<<<< HEAD
        LOGGER.info("Adding relationships into DB")

=======
>>>>>>> 1223d391
        yield len(relationships)  # first yield is always the number of rows

        for relation in relationships:
            translation0, translation1 = ids_translator[relation[0]
                                                        ], ids_translator[relation[1]]

            if translation0 and translation1:
                if relation in to_invert:
                    yield MusicBrainzArtistBandRelationship(translation1, translation0)
                else:
                    yield MusicBrainzArtistBandRelationship(translation0, translation1)
            else:
                LOGGER.warning("Artist id missing translation: %s to (%s, %s)",
                               relation, translation0, translation1)

    def _fill_entity(self, entity, info, areas):
        entity.catalog_id = info['gid']
        entity.name = info['label']
        name_tokens = text_utils.tokenize(info['label'])
        if name_tokens:
            entity.name_tokens = ' '.join(name_tokens)
        birth_date = self._get_date_and_precision(
            info['b_year'], info['b_month'], info['b_day'])
        death_date = self._get_date_and_precision(
            info['d_year'], info['d_month'], info['d_day'])
        entity.born = birth_date[0]
        entity.born_precision = birth_date[1]
        entity.died = death_date[0]
        entity.died_precision = death_date[1]
        try:
            entity.birth_place = areas[info['b_place']]
        except KeyError:
            entity.birth_place = None
        try:
            entity.death_place = areas[info['d_place']]
        except KeyError:
            entity.death_place = None

    def _fill_link_entity(self, entity, gid, link):
        entity.catalog_id = gid
        entity.url = link
        entity.is_wiki = url_utils.is_wiki_link(link)
        url_tokens = url_utils.tokenize(link)
        if url_tokens:
            entity.url_tokens = ' '.join(url_tokens)

    def _alias_entities(self, entity: BaseEntity, aliases_class, aliases: []):
        for alias_label in aliases:
            alias_entity = aliases_class()
            alias_entity.catalog_id = entity.catalog_id
            alias_entity.born = entity.born
            alias_entity.born_precision = entity.born_precision
            alias_entity.died = entity.died
            alias_entity.died_precision = entity.died_precision
            alias_entity.birth_place = entity.birth_place
            alias_entity.death_place = entity.death_place

            alias_entity.name = alias_label
            name_tokens = text_utils.tokenize(alias_label)
            if name_tokens:
                alias_entity.name_tokens = ' '.join(name_tokens)
            yield alias_entity

    def _get_date_and_precision(self, year, month, day):
        date_list = [year, month, day]
        precision = -1

        try:
            if date_list[0] != '\\N' and int(date_list[0]) < 0:
                LOGGER.warning('Failed to convert date (%s/%s/%s). Encountered negative year, '
                               'which Python Date object does not support', *date_list)

                # We can't parse the date, so we treat is as if it wasn't available
                date_list[0] = '\\N'

            null_index = date_list.index('\\N')
            precision = 8 + null_index if null_index > 0 else -1

        except ValueError:
            precision = 11

        date_list = ['0001' if i == '\\N' else i for i in date_list]

        if precision == -1:
            return (None, None)

        return (date(int(date_list[0]), int(date_list[1]), int(date_list[2])), precision)

    def _check_person(self, type_code):
        return type_code in ['1', '4', '3', '\\N']

    def _check_band(self, type_code):
        return type_code in ['2', '5', '6', '3', '\\N']

    def _artist_gender(self, gender_code):
        genders = {'1': 'male', '2': 'female', '3': 'other', '\\N': 'other'}
        return genders[gender_code]

    def _count_num_lines_in_file(self, file_) -> int:

        # count number of rows and go back to
        # the beginning of file
        n_rows = sum(1 for line in file_)
        file_.seek(0)

        return n_rows<|MERGE_RESOLUTION|>--- conflicted
+++ resolved
@@ -230,13 +230,8 @@
         artist_path = os.path.join(dump_path, 'mbdump', 'artist')
         with open(artist_path, 'r') as artistfile:
 
-<<<<<<< HEAD
             n_rows = self._count_num_lines_in_file(artistfile)
-=======
-            n_rows = sum(1 for line in artistfile)
-            artistfile.seek(0)
-
->>>>>>> 1223d391
+
             yield n_rows  # first yield is always the number of rows
 
             for artist in DictReader(artistfile, delimiter='\t',
@@ -288,12 +283,7 @@
         artist_path = os.path.join(dump_path, 'mbdump', 'artist')
         with open(artist_path, 'r') as artistfile:
 
-<<<<<<< HEAD
             n_rows = self._count_num_lines_in_file(artistfile)
-=======
-            n_rows = sum(1 for line in artistfile)
-            artistfile.seek(0)
->>>>>>> 1223d391
 
             yield n_rows  # first yield is always the number of rows
 
@@ -343,12 +333,7 @@
 
         with open(artist_path, 'r') as artistfile:
 
-<<<<<<< HEAD
             n_rows = self._count_num_lines_in_file(artistfile)
-=======
-            n_rows = sum(1 for line in artistfile)
-            artistfile.seek(0)
->>>>>>> 1223d391
 
             yield n_rows  # first yield is always the number of rows
 
@@ -436,11 +421,8 @@
                 if artist['id'] in ids_translator:
                     ids_translator[artist['id']] = artist['gid']
 
-<<<<<<< HEAD
         LOGGER.info("Adding relationships into DB")
 
-=======
->>>>>>> 1223d391
         yield len(relationships)  # first yield is always the number of rows
 
         for relation in relationships:
