--- conflicted
+++ resolved
@@ -19,8 +19,6 @@
 from typing import Iterable, Tuple
 
 import requests
-from sqlalchemy.exc import IntegrityError
-from tqdm import tqdm
 
 from soweego.commons import text_utils, url_utils
 from soweego.commons.db_manager import DBManager
@@ -33,17 +31,14 @@
                                                         MusicbrainzBandEntity,
                                                         MusicbrainzBandLinkEntity)
 from soweego.wikidata.sparql_queries import external_id_pids_and_urls_query
+from sqlalchemy.exc import IntegrityError
+from tqdm import tqdm
 
 LOGGER = logging.getLogger(__name__)
 
 
 class MusicBrainzDumpExtractor(BaseDumpExtractor):
-<<<<<<< HEAD
-    _sqlalchemy_commit_every = 700
-=======
-
     _sqlalchemy_commit_every = 1_000_000
->>>>>>> 3ae1e053
 
     def get_dump_download_urls(self) -> Iterable[str]:
         latest_version = requests.get(
@@ -162,7 +157,6 @@
                 # commit entities to DB in batches, it is mode
                 # efficient
                 if len(entity_array) >= self._sqlalchemy_commit_every:
-
                     LOGGER.info("Adding batch of entities to the database, "
                                 "this might take a couple of minutes. Progress will "
                                 "resume soon.")
@@ -176,7 +170,7 @@
                     entity_array.clear()  # clear entity array
 
                     LOGGER.debug("It took %s to add %s entities to the database",
-                                 datetime.now()-insert_start_time,
+                                 datetime.now() - insert_start_time,
                                  len(entity_array))
 
                 n_added_entities += 1
