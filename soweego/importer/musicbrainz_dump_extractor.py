--- conflicted
+++ resolved
@@ -28,19 +28,11 @@
 from soweego.commons.utils import count_num_lines_in_file
 from soweego.importer.base_dump_extractor import BaseDumpExtractor
 from soweego.importer.models.base_entity import BaseEntity
-<<<<<<< HEAD
-from soweego.importer.models.musicbrainz_entity import (MusicBrainzArtistBandRelationship,
-                                                        MusicbrainzArtistEntity,
-                                                        MusicbrainzArtistLinkEntity,
-                                                        MusicbrainzBandEntity,
-                                                        MusicbrainzBandLinkEntity)
-=======
 from soweego.importer.models.musicbrainz_entity import (
     MusicBrainzArtistBandRelationship, MusicbrainzArtistEntity,
     MusicbrainzArtistLinkEntity, MusicbrainzBandEntity,
     MusicbrainzBandLinkEntity, MusicBrainzReleaseGroupArtistRelationship,
     MusicbrainzReleaseGroupEntity, MusicbrainzReleaseGroupLinkEntity)
->>>>>>> 2eb6a858
 from soweego.wikidata.sparql_queries import external_id_pids_and_urls_query
 
 LOGGER = logging.getLogger(__name__)
@@ -168,21 +160,13 @@
         LOGGER.info("Dropped and created tables %s", [table.__tablename__ for table in tables])
         LOGGER.info("Importing relationships artist-band")
 
-<<<<<<< HEAD
-        def _relationships_uniqueness_filter():
-=======
         def artist_band_relationships_uniqueness_filter():
->>>>>>> 2eb6a858
             yield from [MusicBrainzArtistBandRelationship(item[0], item[1]) for item in
                         set(self._artist_band_relationship_generator(dump_path))]
 
         relationships_count = self._add_entities_from_generator(
             db_manager,
-<<<<<<< HEAD
-            _relationships_uniqueness_filter
-=======
             artist_band_relationships_uniqueness_filter
->>>>>>> 2eb6a858
         )
 
         LOGGER.debug("Added %s/%s relationships records",
@@ -262,12 +246,7 @@
                                            delimiter='\t',
                                            fieldnames=[i for i in range(0, 6)])
 
-<<<<<<< HEAD
-            for relationship in tqdm(url_relationships,
-                                     total=count_num_lines_in_file(tsvfile)):
-=======
             for relationship in tqdm(url_relationships, total=self._count_num_lines_in_file(tsvfile)):
->>>>>>> 2eb6a858
                 # url id matched with its user id
                 if relationship[3] in urlid_entityid_relationship:
                     LOGGER.warning('Url with ID %s has multiple entities, only one will be stored', relationship[3])
@@ -284,12 +263,7 @@
 
             urls = DictReader(tsvfile, delimiter='\t', fieldnames=[i for i in range(0, 5)])
 
-<<<<<<< HEAD
-            for url_record in tqdm(urls,
-                                   total=count_num_lines_in_file(tsvfile)):
-=======
             for url_record in tqdm(urls, total=self._count_num_lines_in_file(tsvfile)):
->>>>>>> 2eb6a858
 
                 urlid = url_record[0]
                 if urlid in urlid_entityid_relationship:
@@ -697,9 +671,6 @@
 
     def _artist_gender(self, gender_code):
         genders = {'1': 'male', '2': 'female'}
-<<<<<<< HEAD
-        return genders.get(gender_code, None)
-=======
         return genders.get(gender_code, None)
 
     def _count_num_lines_in_file(self, file_) -> int:
@@ -753,5 +724,4 @@
                 if release_dateprec[release['release_id']][0] < release_group_dateprec[release['release_group_id']][0]:
                     release_group_dateprec[release['release_group_id']] = release_dateprec[release['release_id']]
 
-        return release_group_dateprec
->>>>>>> 2eb6a858
+        return release_group_dateprec