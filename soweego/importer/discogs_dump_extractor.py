#!/usr/bin/env python3
# -*- coding: utf-8 -*-

"""Discogs dump extractor"""

__author__ = 'Marco Fossati'
__email__ = 'fossati@spaziodati.eu'
__version__ = '1.0'
__license__ = 'GPL-3.0'
__copyright__ = 'Copyleft 2018, Hjfocs'

import gzip
import logging
import xml.etree.ElementTree as et
from datetime import date, datetime
from typing import Iterable

from requests import get
from soweego.commons import text_utils, url_utils
from soweego.commons.db_manager import DBManager
from soweego.importer.base_dump_extractor import BaseDumpExtractor
from soweego.importer.models import discogs_entity
from soweego.importer.models.base_link_entity import BaseLinkEntity

LOGGER = logging.getLogger(__name__)

DUMP_BASE_URL = 'https://discogs-data.s3-us-west-2.amazonaws.com/'
DUMP_LIST_URL_TEMPLATE = DUMP_BASE_URL + '?delimiter=/&prefix=data/{}/'


class DiscogsDumpExtractor(BaseDumpExtractor):

    # Counters
    total_entities = 0
    musicians = 0
    musician_links = 0
    musician_nlp = 0
    bands = 0
    band_links = 0
    band_nlp = 0
    valid_links = 0
    dead_links = 0

    def get_dump_download_urls(self) -> Iterable[str]:
        response = get(DUMP_LIST_URL_TEMPLATE.format(date.today().year))
        root = et.fromstring(response.text)
        # 4 dump files, sorted alphabetically: artists, labels, masters, releases
        latest = list(root)[-4]  # Take the 4th from last child
        dump_file_name = None
        for child in latest:
            if 'Key' in child.tag:
                dump_file_name = child.text
<<<<<<< HEAD
        return [DUMP_BASE_URL + dump_file_name]
=======
        if dump_file_name is None:
            LOGGER.error(
                "Failed to get the Discogs dump download URL: are we at the very start of the year?")
            return None
        return DUMP_BASE_URL + dump_file_name
>>>>>>> e5ee9a43

    def extract_and_populate(self, dump_file_paths: Iterable[str]):
        dump_file_path = dump_file_paths[0]
        LOGGER.info(
            "Starting import of musicians and bands from Discogs dump '%s'", dump_file_path)
        start = datetime.now()

        tables = [discogs_entity.DiscogsMusicianEntity, discogs_entity.DiscogsMusicianNlpEntity, discogs_entity.DiscogsMusicianLinkEntity,
                  discogs_entity.DiscogsGroupEntity, discogs_entity.DiscogsGroupNlpEntity, discogs_entity.DiscogsGroupLinkEntity]

        db_manager = DBManager()
        LOGGER.info('Connected to database: %s', db_manager.get_engine().url)

        db_manager.drop(tables)
        db_manager.create(tables)
        LOGGER.info('SQL tables dropped and re-created: %s',
                    [table.__tablename__ for table in tables])

        with gzip.open(dump_file_path, 'rt') as dump:
            for _, node in et.iterparse(dump):
                if not node.tag == 'artist':
                    continue

                # Skip nodes without required fields
                identifier = node.findtext('id')
                if not identifier:
                    LOGGER.warning(
                        'Skipping import for artist node with no identifier: %s', node)
                    continue
                name = node.findtext('name')
                if not name:
                    LOGGER.warning(
                        'Skipping import for identifier with no name: %s', identifier)
                    continue

                living_links = self._extract_living_links(node, identifier)

                session = db_manager.new_session()

                # Musician
                groups = node.find('groups')
                members = node.find('members')
                if groups:
                    entity = discogs_entity.DiscogsMusicianEntity()
                    self._populate_musician(
                        entity, identifier, name, living_links, node, session)
                # Band
                elif members:
                    entity = discogs_entity.DiscogsGroupEntity()
                    self._populate_band(entity, identifier,
                                        name, living_links, node, session)
                # Can't infer the entity type, so populate both
                else:
                    LOGGER.debug(
                        'Unknown artist type. Will add it to both musicians and bands: %s', identifier)
                    entity = discogs_entity.DiscogsMusicianEntity()
                    self._populate_musician(
                        entity, identifier, name, living_links, node, session)
                    entity = discogs_entity.DiscogsGroupEntity()
                    self._populate_band(entity, identifier,
                                        name, living_links, node, session)

                session.commit()
                LOGGER.debug('%d entities imported so far: %d musicians with %d links, %d bands with %d links, %d discarded dead links.',
                             self.total_entities, self.musicians, self.musician_links, self.bands, self.band_links, self.dead_links)

        end = datetime.now()
        LOGGER.info('Import completed in %s. Total entities: %d - %d musicians with %d links - %d bands with %d links - %d discarded dead links.',
                    end - start, self.total_entities, self.musicians, self.musician_links, self.bands, self.band_links, self.dead_links)

    def _populate_band(self, entity: discogs_entity.DiscogsGroupEntity, identifier, name, links, node, session):
        # Main entity
        self._fill_entity(entity, identifier, name, node)
        session.add(entity)
        self.bands += 1
        self.total_entities += 1
        # Textual data
        self._populate_nlp_entity(
            session, node, discogs_entity.DiscogsGroupNlpEntity, identifier)
        # Denormalized name variations
        self._populate_name_variations(session, node, entity, identifier)
        # Links
        self._populate_links(
            session, links, discogs_entity.DiscogsGroupLinkEntity, identifier)
        # TODO populate group -> musicians relationship table
        #  for member in list(members):
        #      get member.attrib['id']

    def _populate_musician(self, entity: discogs_entity.DiscogsMusicianEntity, identifier, name, links, node, session):
        # Main entity
        self._fill_entity(entity, identifier, name, node)
        session.add(entity)
        self.musicians += 1
        self.total_entities += 1
        # Textual data
        self._populate_nlp_entity(
            session, node, discogs_entity.DiscogsMusicianNlpEntity, identifier)
        # Denormalized name variations
        self._populate_name_variations(session, node, entity, identifier)
        # Links
        self._populate_links(
            session, links, discogs_entity.DiscogsMusicianLinkEntity, identifier)
        # TODO populate musician -> groups relationship table
        #  for group in list(groups):
        #      get group.attrib['id']

    def _populate_links(self, session, links, entity_class, identifier):
        for link in links:
            link_entity = entity_class()
            self._fill_link_entity(link_entity, identifier, link)
            session.add(link_entity)

    def _populate_name_variations(self, session, artist_node, current_entity, identifier):
        name_variations_node = artist_node.find('namevariations')
        if name_variations_node:
            children = list(name_variations_node)
            if children:
                session.add_all(self._denormalize_name_variation_entities(
                    current_entity, children))
            else:
                LOGGER.debug(
                    'Artist %s has an empty <namevariations/> tag', identifier)
        else:
            LOGGER.debug(
                'Artist %s has no <namevariations> tag', identifier)

    def _populate_nlp_entity(self, session, artist_node, entity_class, identifier):
        profile = artist_node.findtext('profile')
        if profile:
            nlp_entity = entity_class()
            nlp_entity.catalog_id = identifier
            nlp_entity.description = profile
            description_tokens = text_utils.tokenize(profile)
            if description_tokens:
                nlp_entity.description_tokens = ' '.join(description_tokens)
            session.add(nlp_entity)
            self.total_entities += 1
            if 'Musician' in entity_class.__name__:
                self.musician_nlp += 1
            else:
                self.band_nlp += 1
        else:
            LOGGER.debug('Artist %s has an empty <profile/> tag', identifier)

    def _fill_entity(self, entity: discogs_entity.DiscogsBaseEntity, identifier, name, artist_node):
        # Base fields
        entity.catalog_id = identifier
        entity.name = name
        name_tokens = text_utils.tokenize(name)
        if name_tokens:
            entity.name_tokens = ' '.join(name_tokens)
        # Real name
        real_name = artist_node.findtext('realname')
        if real_name:
            entity.real_name = real_name
        else:
            LOGGER.debug(
                'Artist %s has an empty <realname/> tag', identifier)
        # Data quality
        data_quality = artist_node.findtext('data_quality')
        if data_quality:
            entity.data_quality = data_quality
        else:
            LOGGER.debug(
                'Artist %s has an empty <data_quality/> tag', identifier)

    def _denormalize_name_variation_entities(self, main_entity: discogs_entity.DiscogsBaseEntity, name_variation_nodes):
        entity_class = type(main_entity)
        for node in name_variation_nodes:
            name_variation = node.text
            if not name_variation:
                LOGGER.debug(
                    'Artist %s: skipping empty <name> tag in <namevariations>', main_entity.catalog_id)
                continue
            variation_entity = entity_class()
            variation_entity.catalog_id = main_entity.catalog_id
            variation_entity.name = name_variation
            name_tokens = text_utils.tokenize(name_variation)
            if name_tokens:
                variation_entity.name_tokens = ' '.join(name_tokens)
            variation_entity.real_name = main_entity.real_name
            variation_entity.data_quality = main_entity.data_quality
            self.total_entities += 1
            if 'Musician' in entity_class.__name__:
                self.musicians += 1
            else:
                self.bands += 1
            yield variation_entity

    def _extract_living_links(self, artist_node, identifier):
        LOGGER.debug('Extracting living links from artist %s', identifier)
        urls = artist_node.find('urls')
        if urls:
            for url_element in urls.iterfind('url'):
                url = url_element.text
                if not url:
                    LOGGER.debug(
                        'Artist %s: skipping empty <url> tag', identifier)
                    continue
                for alive_link in self._check_link(url):
                    yield alive_link

    def _check_link(self, link):
        LOGGER.debug('Processing link <%s>', link)
        clean_parts = url_utils.clean(link)
        LOGGER.debug('Clean link: %s', clean_parts)
        for part in clean_parts:
            valid = url_utils.validate(part)
            if not valid:
                self.dead_links += 1
                continue
            LOGGER.debug('Valid URL: <%s>', valid)
            alive = url_utils.resolve(valid)
            if not alive:
                self.dead_links += 1
                continue
            LOGGER.debug('Living URL: <%s>', alive)
            self.valid_links += 1
            yield alive

    def _fill_link_entity(self, entity: BaseLinkEntity, identifier, url):
        entity.catalog_id = identifier
        entity.url = url
        entity.is_wiki = url_utils.is_wiki_link(url)
        entity.url_tokens = ' '.join(url_utils.tokenize(url))
        if isinstance(entity, discogs_entity.DiscogsMusicianLinkEntity):
            self.musician_links += 1
        elif isinstance(entity, discogs_entity.DiscogsGroupLinkEntity):
            self.band_links += 1<|MERGE_RESOLUTION|>--- conflicted
+++ resolved
@@ -50,15 +50,11 @@
         for child in latest:
             if 'Key' in child.tag:
                 dump_file_name = child.text
-<<<<<<< HEAD
-        return [DUMP_BASE_URL + dump_file_name]
-=======
         if dump_file_name is None:
             LOGGER.error(
                 "Failed to get the Discogs dump download URL: are we at the very start of the year?")
             return None
-        return DUMP_BASE_URL + dump_file_name
->>>>>>> e5ee9a43
+        return [DUMP_BASE_URL + dump_file_name]
 
     def extract_and_populate(self, dump_file_paths: Iterable[str]):
         dump_file_path = dump_file_paths[0]
