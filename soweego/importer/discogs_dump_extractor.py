--- conflicted
+++ resolved
@@ -16,14 +16,15 @@
 from urllib.parse import urlsplit
 
 from requests import get
-<<<<<<< HEAD
-=======
-
 from soweego.commons import url_utils
->>>>>>> 4a4c4abd
 from soweego.commons.db_manager import DBManager
 from soweego.importer.base_dump_extractor import BaseDumpExtractor
 from soweego.importer.models import discogs_entity
+
+<< << << < HEAD
+== == == =
+
+>>>>>> > master
 
 LOGGER = logging.getLogger(__name__)
 
@@ -59,8 +60,6 @@
         return DUMP_BASE_URL + dump_file_name
 
     def extract_and_populate(self, dump_file_path: str):
-<<<<<<< HEAD
-=======
         LOGGER.info(
             "Starting import of musicians and bands from Discogs dump '%s'", dump_file_path)
         start = datetime.now()
@@ -71,7 +70,6 @@
         band_links = 0
         total_entities = 0
 
->>>>>>> 4a4c4abd
         db_manager = DBManager()
         db_manager.drop(discogs_entity.DiscogsMusicianEntity)
         db_manager.drop(discogs_entity.DiscogsMusicianLinkEntity)
