--- conflicted
+++ resolved
@@ -94,11 +94,6 @@
 
                 living_links = self._extract_living_links(
                     node, identifier, resolve)
-<<<<<<< HEAD
-=======
-
-                session = db_manager.new_session()
->>>>>>> d3281574
 
                 # Musician
                 groups = node.find('groups')
@@ -123,12 +118,7 @@
                     self._populate_band(db_manager, entity, identifier,
                                         name, living_links, node)
 
-<<<<<<< HEAD
-                LOGGER.debug(
-=======
-                session.commit()
                 LOGGER.info(
->>>>>>> d3281574
                     '%d entities imported so far: %d musicians with %d links, %d bands with %d links, %d discarded dead links.',
                     self.total_entities, self.musicians, self.musician_links, self.bands, self.band_links,
                     self.dead_links)
