--- conflicted
+++ resolved
@@ -277,11 +277,7 @@
         entity.catalog_id = identifier
         entity.url = url
         entity.is_wiki = url_utils.is_wiki_link(url)
-<<<<<<< HEAD
         entity.url_tokens = ' '.join(url_utils.tokenize(url))
-=======
-        entity.tokens = ' '.join(url_utils.tokenize(url))
->>>>>>> 5e5d2f07
         if isinstance(entity, discogs_entity.DiscogsMusicianLinkEntity):
             self.musician_links += 1
         elif isinstance(entity, discogs_entity.DiscogsGroupLinkEntity):
