--- conflicted
+++ resolved
@@ -17,13 +17,9 @@
 from typing import Iterable, TypeVar
 
 import regex
-<<<<<<< HEAD
 from sqlalchemy import or_
 
 from soweego.commons import constants, target_database, url_utils
-=======
-from soweego.commons import constants, url_utils
->>>>>>> 5e5d2f07
 from soweego.commons.cache import cached
 from soweego.commons.db_manager import DBManager
 from soweego.wikidata import api_requests, sparql_queries, vocabulary
@@ -119,19 +115,10 @@
         session.close()
 
 
-<<<<<<< HEAD
 def gather_target_dataset(entity_type, catalog, identifiers, fileout, for_classification):
     base, link, nlp = target_database.get_entity(catalog, entity_type), target_database.get_link_entity(
         catalog, entity_type), target_database.get_nlp_entity(catalog, entity_type)
     if for_classification:
-=======
-def gather_target_dataset(entity_type, catalog, identifiers, fileout, for_linking=True):
-    # TODO similar functions in constants
-    catalog_constants = _get_catalog_constants(catalog)
-    catalog_entity = _get_catalog_entity(entity_type, catalog_constants)
-    base, link, nlp = catalog_entity['entity'], catalog_entity['link_entity'], catalog_entity['nlp_entity']
-    if for_linking:
->>>>>>> 5e5d2f07
         condition = ~base.catalog_id.in_(identifiers)
         to_log = 'dataset'
     else:
@@ -145,16 +132,10 @@
     query = session.query(base, link, nlp).join(link, base.catalog_id == link.catalog_id).join(
         nlp, base.catalog_id == nlp.catalog_id).filter(condition)
 
-<<<<<<< HEAD
     try:
         raw_result = _run_query(query, catalog, entity_type)
         if raw_result is None:
             sys.exit(1)
-=======
-    result = None
-    try:
-        raw_result = _run_query(query, catalog, entity_type)
->>>>>>> 5e5d2f07
         relevant_fields = _build_dataset_relevant_fields(base, link, nlp)
         _dump_target_dataset_query_result(
             raw_result, relevant_fields, fileout)
@@ -164,10 +145,6 @@
         raise
     finally:
         session.close()
-<<<<<<< HEAD
-=======
-    return result
->>>>>>> 5e5d2f07
 
 
 def _build_dataset_relevant_fields(base, link, nlp):
@@ -183,7 +160,6 @@
 
 def _dump_target_dataset_query_result(result_set, relevant_fields, fileout):
     for base, link, nlp in result_set:
-<<<<<<< HEAD
         parsed = {constants.TID: base.catalog_id}
         for field in relevant_fields:
             try:
@@ -200,25 +176,6 @@
                 pass
 
         fileout.write(json.dumps(parsed, ensure_ascii=False) + '\n')
-=======
-        parsed = defaultdict(set)
-        parsed[constants.DF_TID] = base.catalog_id
-        for field in relevant_fields:
-            try:
-                parsed[field].add(getattr(base, field))
-            except AttributeError:
-                pass
-            try:
-                parsed[field].add(getattr(link, field))
-            except AttributeError:
-                pass
-            try:
-                parsed[field].add(getattr(nlp, field))
-            except AttributeError:
-                pass
-        fileout.write(json.dumps({field: list(values) for field, values in parsed.items(
-        ) if field != constants.DF_TID}, ensure_ascii=False) + '\n')
->>>>>>> 5e5d2f07
         fileout.flush()
 
 
@@ -454,13 +411,8 @@
     query_type = constants.IDENTIFIER, constants.HANDLED_ENTITIES.get(entity)
     for qid, target_id in sparql_queries.run_query(query_type, catalog_constants[entity]['qid'], catalog_pid, 0):
         if not aggregated.get(qid):
-<<<<<<< HEAD
             aggregated[qid] = {constants.TID: set()}
         aggregated[qid][constants.TID].add(target_id)
-=======
-            aggregated[qid] = {'identifiers': set()}
-        aggregated[qid]['identifiers'].add(target_id)
->>>>>>> 5e5d2f07
     LOGGER.info('Got %d %s identifiers', len(aggregated), catalog)
 
 
