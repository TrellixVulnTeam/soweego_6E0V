#!/usr/bin/env python3
# -*- coding: utf-8 -*-

"""Gather relevant Wikidata and target catalog data for matching and validation purposes."""

__author__ = 'Marco Fossati'
__email__ = 'fossati@spaziodati.eu'
__version__ = '1.0'
__license__ = 'GPL-3.0'
__copyright__ = 'Copyleft 2018, Hjfocs'

import datetime
import json
import logging
import re
import sys
from collections import defaultdict
from typing import Iterable

import regex
from sqlalchemy import or_

from soweego.commons import constants, target_database, url_utils
from soweego.commons.cache import cached
from soweego.commons.db_manager import DBManager
from soweego.importer import models
from soweego.wikidata import api_requests, sparql_queries, vocabulary

LOGGER = logging.getLogger(__name__)


def gather_target_metadata(entity_type, catalog):
    catalog_constants = _get_catalog_constants(catalog)
    catalog_entity = _get_catalog_entity(entity_type, catalog_constants)

    LOGGER.info(
        'Gathering %s birth/death dates/places and gender metadata ...', catalog)
    entity = catalog_entity['entity']
    # Base metadata
    query_fields = _build_metadata_query_fields(entity, entity_type, catalog)

    session = DBManager.connect_to_db()
    query = session.query(
        *query_fields).filter(or_(entity.born.isnot(None), entity.died.isnot(None)))
    result = None
    try:
        raw_result = _run_query(query, catalog, entity_type)
        if raw_result is None:
            return None
        result = _parse_target_metadata_query_result(raw_result)
        session.commit()
    except:
        session.rollback()
        raise
    finally:
        session.close()
    return result


def tokens_fulltext_search(target_entity: constants.DB_ENTITY, boolean_mode: bool, tokens: Iterable[str], where_clause: filter = None, limit: int = 10) -> Iterable[constants.DB_ENTITY]:
    if issubclass(target_entity, models.base_entity.BaseEntity):
        column = target_entity.name_tokens
    elif issubclass(target_entity, models.base_link_entity.BaseLinkEntity):
        column = target_entity.url_tokens
    elif issubclass(target_entity, models.base_nlp_entity.BaseNlpEntity):
        column = target_entity.description_tokens
    else:
        LOGGER.critical('Bad target entity class: %s', target_entity)
        raise ValueError('Bad target entity class: %s' % target_entity)

    terms = ' '.join(map('+{0}'.format, tokens)
                     ) if boolean_mode else ' '.join(tokens)
    ft_search = column.match(terms)

    session = DBManager.connect_to_db()
    try:
        if where_clause is None:
            query = session.query(target_entity).filter(
                ft_search).limit(limit)
        else:
            query = session.query(target_entity).filter(
                ft_search).filter(where_clause).limit(limit)

        count = query.count()
        if count == 0:
            LOGGER.debug(
                "No result from full-text index query to %s. Terms: '%s'", target_entity.__name__, terms)
            session.commit()
        else:
            for row in query:
                yield row
            session.commit()
    except:
        session.rollback()
        raise
    finally:
        session.close()


def name_fulltext_search(target_entity: constants.DB_ENTITY, query: str) -> Iterable[constants.DB_ENTITY]:
    ft_search = target_entity.name.match(query)

    session = DBManager.connect_to_db()
    try:
        for r in session.query(target_entity).filter(ft_search).all():
            yield r
        session.commit()
    except:
        session.rollback()
        raise
    finally:
        session.close()


def perfect_name_search(target_entity: constants.DB_ENTITY, to_search: str) -> Iterable[constants.DB_ENTITY]:
    session = DBManager.connect_to_db()
    try:
        for r in session.query(target_entity).filter(
                target_entity.name == to_search).all():
            yield r

    except:
        session.rollback()
        raise
    finally:
        session.close()


def gather_target_dataset(entity_type, catalog, identifiers, fileout, for_classification):
    base, link, nlp = target_database.get_entity(catalog, entity_type), target_database.get_link_entity(
        catalog, entity_type), target_database.get_nlp_entity(catalog, entity_type)
    if for_classification:
        condition = ~base.catalog_id.in_(identifiers)
        to_log = 'dataset'
    else:
        condition = base.catalog_id.in_(identifiers)
        to_log = 'training set'

    LOGGER.info(
        'Gathering %s %s for the linker ...', catalog, to_log)

    session = DBManager.connect_to_db()

<<<<<<< HEAD
    ##########

    tables = [t for t in [base, link, nlp] if t]

    query = session.query(*tables)

    tables.remove(base)
    for t in tables:
        query = query.outerjoin(t, base.catalog_id == t.catalog_id)

    query = query.filter(condition)

    ########
    # query = session.query(base, link, nlp).outerjoin(link, base.catalog_id == link.catalog_id).outerjoin(
    #     nlp, base.catalog_id == nlp.catalog_id).filter(condition)
=======
    # keep only non-None references
    tables = [tb for tb in (base, link, nlp) if tb]

    # create the query
    query = session.query(*tables)

    # remove base table so that we don't "outerjoin" it with
    # itself
    tables.remove(base)

    # make the join statements to join different tables
    for tb in tables:
        query = session.outerjoin(tb, base.catalog_id == tb.catalog_id)

    # finally, add the filter condition to the query
    query = query.filter(condition)
>>>>>>> 9a62dc9f

    try:
        result = _run_query(query, catalog, entity_type)
        if result is None:
            sys.exit(1)
        relevant_fields = _build_dataset_relevant_fields(base, link, nlp)
        _dump_target_dataset_query_result(
            result, relevant_fields, fileout)
        session.commit()
    except:
        session.rollback()
        raise
    finally:
        session.close()


def _build_dataset_relevant_fields(base, link, nlp):
    fields = set()
    for entity in base, link, nlp:
<<<<<<< HEAD
        if not entity:
            continue
=======

        # if either of (base, link, nlp) is None
        if not entity:
            continue

>>>>>>> 9a62dc9f
        for column in entity.__mapper__.column_attrs:
            field = column.key
            if field in ('internal_id', 'catalog_id'):
                continue
            fields.add(field)
    return fields


def _dump_target_dataset_query_result(result, relevant_fields, fileout):
    # res could be a list of (base, link, nlp), or only `base`
    for res in result:

        # if it is only `base` then we convert is to a list
        # so that we can reuse the same algorithm
        if not isinstance(res, list):
            res = [res]

        # the first item of the list is always `base`
        base = res[0]
        parsed = {constants.TID: base.catalog_id}

        for field in relevant_fields:
            
            # for every `table` in the results
            for tb in res:
                
                # we try to get the appropriate field for that table
                try:
                    f_value = getattr(tb, field)

                    # if the value is a date/datetime then we need
                    # to convert it to string, so that it is JSON
                    # serializable
                    if isinstance(f_value, datetime.date) or isinstance(f_value, datetime.datetime):
                        parsed[field] = f_value.isoformat()
                        
                    else:
                        parsed[field] = f_value

                except AttributeError:
                    pass

        fileout.write(json.dumps(parsed, ensure_ascii=False) + '\n')
        fileout.flush()


def _run_query(query, catalog, entity_type, page=1000):
    count = query.count()
    if count == 0:
        LOGGER.warning(
            "No data available for %s %s. Stopping here", catalog, entity_type)
        return None
    LOGGER.info('Got %d internal IDs with data from %s %s',
                count, catalog, entity_type)
    return query.yield_per(page).enable_eagerloads(False)


def _build_metadata_query_fields(entity, entity_type, catalog):
    # Base metadata
    query_fields = [entity.catalog_id, entity.born,
                    entity.born_precision, entity.died, entity.died_precision]
    # Check additional metadata
    if hasattr(entity, 'gender'):
        query_fields.append(entity.gender)
    else:
        LOGGER.info('%s %s has no gender information', catalog, entity_type)
    if hasattr(entity, 'birth_place'):
        query_fields.append(entity.birth_place)
    else:
        LOGGER.info('%s %s has no birth place information',
                    catalog, entity_type)
    if hasattr(entity, 'death_place'):
        query_fields.append(entity.death_place)
    else:
        LOGGER.info('%s %s has no death place information',
                    catalog, entity_type)
    return query_fields


def _parse_target_metadata_query_result(result_set):
    for result in result_set:
        identifier = result.catalog_id
        born = result.born
        if born:
            # Default date precision when not available: 9 (year)
            born_precision = getattr(result, 'born_precision', 9)
            date_of_birth = f'{born}/{born_precision}'
            yield identifier, vocabulary.DATE_OF_BIRTH, date_of_birth
        else:
            LOGGER.debug('%s: no birth date available', identifier)
        died = result.died
        if died:
            died_precision = getattr(result, 'died_precision', 9)
            date_of_death = f'{died}/{died_precision}'
            yield identifier, vocabulary.DATE_OF_DEATH, date_of_death
        else:
            LOGGER.debug('%s: no death date available', identifier)
        if hasattr(result, 'gender'):
            yield identifier, vocabulary.SEX_OR_GENDER, result.gender
        else:
            LOGGER.debug('%s: no gender available', identifier)
        if hasattr(result, 'birth_place'):
            yield identifier, vocabulary.PLACE_OF_BIRTH, result.birth_place
        else:
            LOGGER.debug('%s: no birth place available', identifier)
        if hasattr(result, 'death_place'):
            yield identifier, vocabulary.PLACE_OF_DEATH, result.death_place
        else:
            LOGGER.debug('%s: no death place available', identifier)


@cached
def gather_target_links(entity_type, catalog):
    catalog_constants = _get_catalog_constants(catalog)
    catalog_entity = _get_catalog_entity(entity_type, catalog_constants)

    LOGGER.info('Gathering %s %s links ...', catalog, entity_type)
    link_entity = catalog_entity['link_entity']

    session = DBManager.connect_to_db()
    result = None
    try:
        query = session.query(link_entity.catalog_id, link_entity.url)
        count = query.count()
        if count == 0:
            LOGGER.warning(
                "No links available for %s %s. Stopping validation here", catalog, entity_type)
            return None
        LOGGER.info('Got %d links from %s %s', count, catalog, entity_type)
        result = query.all()
        session.commit()
    except:
        session.rollback()
        raise
    finally:
        session.close()

    if result is None:
        return None
    for row in result:
        yield row.catalog_id, row.url


def _get_catalog_entity(entity_type, catalog_constants):
    catalog_entity = catalog_constants.get(entity_type)
    if not catalog_entity:
        LOGGER.critical('Bad entity type: %s. It should be one of %s',
                        entity_type, catalog_constants)
        raise ValueError('Bad entity type: %s. It should be one of %s' %
                         (entity_type, catalog_constants.keys()))
    return catalog_entity


def _get_catalog_constants(catalog):
    catalog_constants = constants.TARGET_CATALOGS.get(catalog)
    if not catalog_constants:
        LOGGER.critical('Bad catalog: %s. It should be one of %s',
                        catalog, constants.TARGET_CATALOGS.keys())
        raise ValueError('Bad catalog: %s. It should be one of %s' %
                         (catalog, constants.TARGET_CATALOGS.keys()))
    return catalog_constants


def gather_wikidata_metadata(wikidata):
    LOGGER.info(
        'Gathering Wikidata birth/death dates/places and gender metadata from the Web API. This will take a while ...')
    total = 0
    # Generator of generators
    for entity in api_requests.get_metadata(wikidata.keys()):
        for qid, pid, value in entity:
            parsed = api_requests.parse_wikidata_value(value)
            if not wikidata[qid].get('metadata'):
                wikidata[qid]['metadata'] = set()
            wikidata[qid]['metadata'].add((pid, parsed))
            total += 1
    LOGGER.info('Got %d statements', total)


def gather_wikidata_links(wikidata, url_pids, ext_id_pids_to_urls):
    LOGGER.info(
        'Gathering Wikidata sitelinks, third-party links, and external identifier links from the Web API. This will take a while ...')
    total = 0
    for iterator in api_requests.get_links(wikidata.keys(), url_pids, ext_id_pids_to_urls):
        for qid, url in iterator:
            if not wikidata[qid].get('links'):
                wikidata[qid]['links'] = set()
            wikidata[qid]['links'].add(url)
            total += 1
    LOGGER.info('Got %d links', total)


def gather_relevant_pids():
    url_pids = set()
    for result in sparql_queries.url_pids_query():
        url_pids.add(result)
    ext_id_pids_to_urls = defaultdict(dict)
    for result in sparql_queries.external_id_pids_and_urls_query():
        for pid, formatters in result.items():
            for formatter_url, formatter_regex in formatters.items():
                if formatter_regex:
                    try:
                        compiled_regex = re.compile(formatter_regex)
                    except re.error:
                        LOGGER.debug(
                            "Using 'regex' third-party library. Formatter regex not supported by the 're' standard library: %s", formatter_regex)
                        try:
                            compiled_regex = regex.compile(formatter_regex)
                        except regex.error:
                            LOGGER.debug(
                                "Giving up. Formatter regex not supported by 'regex': %s", formatter_regex)
                            compiled_regex = None
                else:
                    compiled_regex = None
                ext_id_pids_to_urls[pid][formatter_url] = compiled_regex
    return url_pids, ext_id_pids_to_urls


def gather_target_ids(entity, catalog, catalog_pid, aggregated):
    catalog_constants = _get_catalog_constants(catalog)
    LOGGER.info('Gathering Wikidata items with %s identifiers ...', catalog)
    query_type = constants.IDENTIFIER, constants.HANDLED_ENTITIES.get(entity)
    for qid, target_id in sparql_queries.run_query(query_type, catalog_constants[entity]['qid'], catalog_pid, 0):
        if not aggregated.get(qid):
            aggregated[qid] = {constants.TID: set()}
        aggregated[qid][constants.TID].add(target_id)
    LOGGER.info('Got %d %s identifiers', len(aggregated), catalog)


def gather_qids(entity, catalog, catalog_pid):
    catalog_constants = _get_catalog_constants(catalog)
    LOGGER.info('Gathering Wikidata items with no %s identifiers ...', catalog)
    query_type = constants.DATASET, constants.HANDLED_ENTITIES.get(entity)
    qids = set(sparql_queries.run_query(
        query_type, catalog_constants[entity]['qid'], catalog_pid, 0))
    LOGGER.info('Got %d Wikidata items', len(qids))
    return qids


def extract_ids_from_urls(to_add, ext_id_pids_to_urls):
    LOGGER.info('Starting extraction of IDs from target links to be added ...')
    ext_ids_to_add = []
    urls_to_add = []
    for qid, urls in to_add.items():
        for url in urls:
            ext_id, pid = url_utils.get_external_id_from_url(
                url, ext_id_pids_to_urls)
            if ext_id:
                ext_ids_to_add.append((qid, pid, ext_id))
            else:
                urls_to_add.append(
                    (qid, vocabulary.DESCRIBED_AT_URL, url))
    return ext_ids_to_add, urls_to_add<|MERGE_RESOLUTION|>--- conflicted
+++ resolved
@@ -141,23 +141,6 @@
 
     session = DBManager.connect_to_db()
 
-<<<<<<< HEAD
-    ##########
-
-    tables = [t for t in [base, link, nlp] if t]
-
-    query = session.query(*tables)
-
-    tables.remove(base)
-    for t in tables:
-        query = query.outerjoin(t, base.catalog_id == t.catalog_id)
-
-    query = query.filter(condition)
-
-    ########
-    # query = session.query(base, link, nlp).outerjoin(link, base.catalog_id == link.catalog_id).outerjoin(
-    #     nlp, base.catalog_id == nlp.catalog_id).filter(condition)
-=======
     # keep only non-None references
     tables = [tb for tb in (base, link, nlp) if tb]
 
@@ -174,7 +157,6 @@
 
     # finally, add the filter condition to the query
     query = query.filter(condition)
->>>>>>> 9a62dc9f
 
     try:
         result = _run_query(query, catalog, entity_type)
@@ -194,16 +176,11 @@
 def _build_dataset_relevant_fields(base, link, nlp):
     fields = set()
     for entity in base, link, nlp:
-<<<<<<< HEAD
-        if not entity:
-            continue
-=======
 
         # if either of (base, link, nlp) is None
         if not entity:
             continue
 
->>>>>>> 9a62dc9f
         for column in entity.__mapper__.column_attrs:
             field = column.key
             if field in ('internal_id', 'catalog_id'):
