#!/usr/bin/env python3
# -*- coding: utf-8 -*-

"""Gather relevant Wikidata and target catalog data for matching and validation purposes."""

__author__ = 'Marco Fossati'
__email__ = 'fossati@spaziodati.eu'
__version__ = '1.0'
__license__ = 'GPL-3.0'
__copyright__ = 'Copyleft 2018, Hjfocs'

import datetime
import json
import logging
import re
from collections import defaultdict
from typing import Iterable

import regex
from pandas import read_sql
from sqlalchemy import or_
from sqlalchemy.orm.query import Query

from soweego.commons import constants, target_database, url_utils
from soweego.commons.db_manager import DBManager
from soweego.importer import models
from soweego.wikidata import api_requests, sparql_queries, vocabulary

LOGGER = logging.getLogger(__name__)


def gather_target_metadata(entity_type, catalog):
    catalog_constants = _get_catalog_constants(catalog)
    catalog_entity = _get_catalog_entity(entity_type, catalog_constants)

    LOGGER.info(
        'Gathering %s birth/death dates/places and gender metadata ...', catalog)
    entity = catalog_entity['entity']
    # Base metadata
    query_fields = _build_metadata_query_fields(entity, entity_type, catalog)

    session = DBManager.connect_to_db()
    query = session.query(
        *query_fields).filter(or_(entity.born.isnot(None), entity.died.isnot(None)))
    result = None
    try:
        raw_result = _run_query(query, catalog, entity_type)
        if raw_result is None:
            return None
        result = _parse_target_metadata_query_result(raw_result)
        session.commit()
    except:
        session.rollback()
        raise
    finally:
        session.close()
    return result


def tokens_fulltext_search(target_entity: constants.DB_ENTITY, boolean_mode: bool, tokens: Iterable[str], where_clause: filter = None, limit: int = 10) -> Iterable[constants.DB_ENTITY]:
    if issubclass(target_entity, models.base_entity.BaseEntity):
        column = target_entity.name_tokens
    elif issubclass(target_entity, models.base_link_entity.BaseLinkEntity):
        column = target_entity.url_tokens
    elif issubclass(target_entity, models.base_nlp_entity.BaseNlpEntity):
        column = target_entity.description_tokens
    else:
        LOGGER.critical('Bad target entity class: %s', target_entity)
        raise ValueError('Bad target entity class: %s' % target_entity)

    terms = ' '.join(map('+{0}'.format, tokens)
                     ) if boolean_mode else ' '.join(tokens)
    ft_search = column.match(terms)

    session = DBManager.connect_to_db()
    try:
        if where_clause is None:
            query = session.query(target_entity).filter(
                ft_search).limit(limit)
        else:
            query = session.query(target_entity).filter(
                ft_search).filter(where_clause).limit(limit)

        count = query.count()
        if count == 0:
            LOGGER.debug(
                "No result from full-text index query to %s. Terms: '%s'", target_entity.__name__, terms)
            session.commit()
        else:
            for row in query:
                yield row
            session.commit()
    except:
        session.rollback()
        raise
    finally:
        session.close()


def name_fulltext_search(target_entity: constants.DB_ENTITY, query: str) -> Iterable[constants.DB_ENTITY]:
    ft_search = target_entity.name.match(query)

    session = DBManager.connect_to_db()
    try:
        for r in session.query(target_entity).filter(ft_search).all():
            yield r
        session.commit()
    except:
        session.rollback()
        raise
    finally:
        session.close()


def perfect_name_search(target_entity: constants.DB_ENTITY, to_search: str) -> Iterable[constants.DB_ENTITY]:
    session = DBManager.connect_to_db()
    try:
        for r in session.query(target_entity).filter(
                target_entity.name == to_search).all():
            yield r

    except:
        session.rollback()
        raise
    finally:
        session.close()


def gather_target_dataset(goal, entity_type, catalog, identifiers):
    base, link, nlp = target_database.get_entity(catalog, entity_type), target_database.get_link_entity(
        catalog, entity_type), target_database.get_nlp_entity(catalog, entity_type)

    if goal == 'training':
        condition = base.catalog_id.in_(identifiers)
        to_log = 'training set'
    elif goal == 'classification':
        condition = ~base.catalog_id.in_(identifiers)
        to_log = 'dataset'
    else:
        raise ValueError(
            "Invalid 'goal' parameter: %s. Should be 'training' or 'classification'" % goal)

    LOGGER.info(
        'Gathering %s %s for the linker ...', catalog, to_log)

    db_engine = DBManager().get_engine().execution_options(stream_results=True)

    # keep only non-None references
    tables = [tb for tb in (base, link, nlp) if tb]

    # create the query
    query = Query(tables)

    # remove base table so that we don't "outerjoin" it with
    # itself
    tables.remove(base)

    # make the join statements to join different tables
    for tb in tables:
        query = query.outerjoin(tb, base.catalog_id == tb.catalog_id)
    
    # finally, add the filter condition to the query
    query = query.filter(condition).enable_eagerloads(False)

    statement = query.statement
    LOGGER.debug('SQL query to be fired: %s', statement)

    return read_sql(statement, db_engine, chunksize=1000)


def _build_dataset_relevant_fields(base, link, nlp):
    fields = set()
    for entity in base, link, nlp:

        # if either of (base, link, nlp) is None
        if not entity:
            continue

        for column in entity.__mapper__.column_attrs:
            field = column.key
            if field in ('internal_id', 'catalog_id'):
                continue
            fields.add(field)
    return fields


<<<<<<< HEAD
def _dump_target_dataset_query_result(result, relevant_fields, fileout, chunk_size=1000):
    chunk = []

    # res could be a list of (base, link, nlp), or only `base`
=======
def _dump_target_dataset_query_result(result, relevant_fields, fileout):
    # res could be a tuple of (base, link, nlp), or only `base`
>>>>>>> d4ce6933
    for res in result:

        # if it is only `base` then we convert is to a list
        # so that we can reuse the same algorithm
        if not isinstance(res, tuple):
            res = [res]

        # the first item of the list is always `base`
        base = res[0]
        parsed = {constants.TID: base.catalog_id}

        for field in relevant_fields:
            
            # for every `table` in the results
            for tb in res:
                
                # we try to get the appropriate field for that table
                try:
                    f_value = getattr(tb, field)

                    # if the value is a date/datetime then we need
                    # to convert it to string, so that it is JSON
                    # serializable
                    if isinstance(f_value, datetime.date) or isinstance(f_value, datetime.datetime):
                        parsed[field] = f_value.isoformat()
                        
                    else:
                        parsed[field] = f_value

                except AttributeError:
                    pass

        fileout.write(json.dumps(parsed, ensure_ascii=False) + '\n')
        fileout.flush()

        if len(chunk) <= chunk_size:
            chunk.append(parsed)
        else:
            yield chunk
            chunk = []


def _run_query(query, catalog, entity_type, page=1000):
    count = query.count()
    if count == 0:
        LOGGER.warning(
            "No data available for %s %s. Stopping here", catalog, entity_type)
        return None
    LOGGER.info('Got %d internal IDs with data from %s %s',
                count, catalog, entity_type)
    return query.yield_per(page).enable_eagerloads(False)


def _build_metadata_query_fields(entity, entity_type, catalog):
    # Base metadata
    query_fields = [entity.catalog_id, entity.born,
                    entity.born_precision, entity.died, entity.died_precision]
    # Check additional metadata
    if hasattr(entity, 'gender'):
        query_fields.append(entity.gender)
    else:
        LOGGER.info('%s %s has no gender information', catalog, entity_type)
    if hasattr(entity, 'birth_place'):
        query_fields.append(entity.birth_place)
    else:
        LOGGER.info('%s %s has no birth place information',
                    catalog, entity_type)
    if hasattr(entity, 'death_place'):
        query_fields.append(entity.death_place)
    else:
        LOGGER.info('%s %s has no death place information',
                    catalog, entity_type)
    return query_fields


def _parse_target_metadata_query_result(result_set):
    for result in result_set:
        identifier = result.catalog_id
        born = result.born
        if born:
            # Default date precision when not available: 9 (year)
            born_precision = getattr(result, 'born_precision', 9)
            date_of_birth = f'{born}/{born_precision}'
            yield identifier, vocabulary.DATE_OF_BIRTH, date_of_birth
        else:
            LOGGER.debug('%s: no birth date available', identifier)
        died = result.died
        if died:
            died_precision = getattr(result, 'died_precision', 9)
            date_of_death = f'{died}/{died_precision}'
            yield identifier, vocabulary.DATE_OF_DEATH, date_of_death
        else:
            LOGGER.debug('%s: no death date available', identifier)
        if hasattr(result, 'gender'):
            yield identifier, vocabulary.SEX_OR_GENDER, result.gender
        else:
            LOGGER.debug('%s: no gender available', identifier)
        if hasattr(result, 'birth_place'):
            yield identifier, vocabulary.PLACE_OF_BIRTH, result.birth_place
        else:
            LOGGER.debug('%s: no birth place available', identifier)
        if hasattr(result, 'death_place'):
            yield identifier, vocabulary.PLACE_OF_DEATH, result.death_place
        else:
            LOGGER.debug('%s: no death place available', identifier)


def gather_target_links(entity_type, catalog):
    catalog_constants = _get_catalog_constants(catalog)
    catalog_entity = _get_catalog_entity(entity_type, catalog_constants)

    LOGGER.info('Gathering %s %s links ...', catalog, entity_type)
    link_entity = catalog_entity['link_entity']

    session = DBManager.connect_to_db()
    result = None
    try:
        query = session.query(link_entity.catalog_id, link_entity.url)
        count = query.count()
        if count == 0:
            LOGGER.warning(
                "No links available for %s %s. Stopping validation here", catalog, entity_type)
            return None
        LOGGER.info('Got %d links from %s %s', count, catalog, entity_type)
        result = query.all()
        session.commit()
    except:
        session.rollback()
        raise
    finally:
        session.close()

    if result is None:
        return None
    for row in result:
        yield row.catalog_id, row.url


def _get_catalog_entity(entity_type, catalog_constants):
    catalog_entity = catalog_constants.get(entity_type)
    if not catalog_entity:
        LOGGER.critical('Bad entity type: %s. It should be one of %s',
                        entity_type, catalog_constants)
        raise ValueError('Bad entity type: %s. It should be one of %s' %
                         (entity_type, catalog_constants.keys()))
    return catalog_entity


def _get_catalog_constants(catalog):
    catalog_constants = constants.TARGET_CATALOGS.get(catalog)
    if not catalog_constants:
        LOGGER.critical('Bad catalog: %s. It should be one of %s',
                        catalog, constants.TARGET_CATALOGS.keys())
        raise ValueError('Bad catalog: %s. It should be one of %s' %
                         (catalog, constants.TARGET_CATALOGS.keys()))
    return catalog_constants


def gather_wikidata_metadata(wikidata):
    LOGGER.info(
        'Gathering Wikidata birth/death dates/places and gender metadata from the Web API. This will take a while ...')
    total = 0
    # Generator of generators
    for entity in api_requests.get_metadata(wikidata.keys()):
        for qid, pid, value in entity:
            parsed = api_requests.parse_wikidata_value(value)
            if not wikidata[qid].get('metadata'):
                wikidata[qid]['metadata'] = set()
            wikidata[qid]['metadata'].add((pid, parsed))
            total += 1
    LOGGER.info('Got %d statements', total)


def gather_wikidata_links(wikidata, url_pids, ext_id_pids_to_urls):
    LOGGER.info(
        'Gathering Wikidata sitelinks, third-party links, and external identifier links from the Web API. This will take a while ...')
    total = 0
    for generator in api_requests.get_links(wikidata.keys(), url_pids, ext_id_pids_to_urls):
        for qid, url in generator:
            if not wikidata[qid].get('links'):
                wikidata[qid]['links'] = set()
            wikidata[qid]['links'].add(url)
            total += 1
    LOGGER.info('Got %d links', total)


def gather_relevant_pids():
    url_pids = set()
    for result in sparql_queries.url_pids_query():
        url_pids.add(result)
    ext_id_pids_to_urls = defaultdict(dict)
    for result in sparql_queries.external_id_pids_and_urls_query():
        for pid, formatters in result.items():
            for formatter_url, formatter_regex in formatters.items():
                if formatter_regex:
                    try:
                        compiled_regex = re.compile(formatter_regex)
                    except re.error:
                        LOGGER.debug(
                            "Using 'regex' third-party library. Formatter regex not supported by the 're' standard library: %s", formatter_regex)
                        try:
                            compiled_regex = regex.compile(formatter_regex)
                        except regex.error:
                            LOGGER.debug(
                                "Giving up. Formatter regex not supported by 'regex': %s", formatter_regex)
                            compiled_regex = None
                else:
                    compiled_regex = None
                ext_id_pids_to_urls[pid][formatter_url] = compiled_regex
    return url_pids, ext_id_pids_to_urls


def gather_target_ids(entity, catalog, catalog_pid, aggregated):
    catalog_constants = _get_catalog_constants(catalog)
    LOGGER.info('Gathering Wikidata items with %s identifiers ...', catalog)
    query_type = constants.IDENTIFIER, constants.HANDLED_ENTITIES.get(entity)
    for qid, target_id in sparql_queries.run_query(query_type, catalog_constants[entity]['qid'], catalog_pid, 0):
        if not aggregated.get(qid):
            aggregated[qid] = {constants.TID: set()}
        aggregated[qid][constants.TID].add(target_id)
    LOGGER.info('Got %d %s identifiers', len(aggregated), catalog)


def gather_qids(entity, catalog, catalog_pid):
    catalog_constants = _get_catalog_constants(catalog)
    LOGGER.info('Gathering Wikidata items with no %s identifiers ...', catalog)
    query_type = constants.DATASET, constants.HANDLED_ENTITIES.get(entity)
    qids = set(sparql_queries.run_query(
        query_type, catalog_constants[entity]['qid'], catalog_pid, 0))
    LOGGER.info('Got %d Wikidata items', len(qids))
    return qids


def extract_ids_from_urls(to_add, ext_id_pids_to_urls):
    LOGGER.info('Starting extraction of IDs from target links to be added ...')
    ext_ids_to_add = []
    urls_to_add = []
    for qid, urls in to_add.items():
        for url in urls:
            ext_id, pid = url_utils.get_external_id_from_url(
                url, ext_id_pids_to_urls)
            if ext_id:
                ext_ids_to_add.append((qid, pid, ext_id))
            else:
                urls_to_add.append(
                    (qid, vocabulary.DESCRIBED_AT_URL, url))
    return ext_ids_to_add, urls_to_add<|MERGE_RESOLUTION|>--- conflicted
+++ resolved
@@ -184,15 +184,10 @@
     return fields
 
 
-<<<<<<< HEAD
+
 def _dump_target_dataset_query_result(result, relevant_fields, fileout, chunk_size=1000):
     chunk = []
-
-    # res could be a list of (base, link, nlp), or only `base`
-=======
-def _dump_target_dataset_query_result(result, relevant_fields, fileout):
-    # res could be a tuple of (base, link, nlp), or only `base`
->>>>>>> d4ce6933
+    
     for res in result:
 
         # if it is only `base` then we convert is to a list
