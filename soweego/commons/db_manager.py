#!/usr/bin/env python3
# coding: utf-8

"""DB manager based on SQL Alchemy engine"""

__author__ = 'Edoardo Lenzi'
__email__ = 'edoardolenzi9@gmail.com'
__version__ = '1.0'
__license__ = 'GPL-3.0'
__copyright__ = 'Copyleft 2018, lenzi.edoardo'

import json
import logging
from pkgutil import get_data

from soweego.commons import constants
from soweego.commons import localizations as loc
from sqlalchemy import create_engine
from sqlalchemy.engine import Engine
from sqlalchemy.ext.declarative import declarative_base
from sqlalchemy.orm import configure_mappers, sessionmaker
from sqlalchemy.pool import NullPool

BASE = declarative_base()
LOGGER = logging.getLogger(__name__)


# TODO this class should become a singleton
class DBManager():

    """Exposes some primitives for the DB access"""

    __engine: object
    __credentials = None

    def __init__(self):
        credentials = DBManager.get_credentials()
        db_engine = credentials[constants.DB_ENGINE]
        db_name = credentials[constants.PROD_DB]
        user = credentials[constants.USER]
        password = credentials[constants.PASSWORD]
        host = credentials[constants.HOST]
        try:
            # Disable connection pooling, as per Wikimedia policy
            # https://wikitech.wikimedia.org/wiki/Help:Toolforge/Database#Connection_handling_policy
            self.__engine = create_engine(
<<<<<<< HEAD
                '{0}://{1}:{2}@{3}/{4}'.format(db_engine, user, password, host, db_name), poolclass=NullPool)
=======
                f'{db_engine}://{user}:{password}@{host}/{db_name}', poolclass=NullPool)
>>>>>>> 1ceefdb2
        except Exception as error:
            LOGGER.critical(loc.FAIL_CREATE_ENGINE, error)

    def get_engine(self) -> Engine:
        """Return the current SQL Alchemy engine instance"""
        return self.__engine

    def new_session(self) -> object:
        """Create a new DB session"""
        Session = sessionmaker(bind=self.__engine)
        return Session()

    def create(self, tables) -> None:
        """Create the tables (tables can be ORM entity instances or classes)"""
        configure_mappers()
        BASE.metadata.create_all(self.__engine, tables=[
                                 table.__table__ for table in tables])

    def drop(self, tables) -> None:
        """Drop the tables (table can be ORM entity instances or classes)"""
        BASE.metadata.drop_all(self.__engine, tables=[
                               table.__table__ for table in tables])

    @staticmethod
    def connect_to_db():
        db_manager = DBManager()
        session = db_manager.new_session()
        return session

    @staticmethod
    def get_credentials():
        if DBManager.__credentials:
            return DBManager.__credentials
        else:
            return json.loads(
                get_data('soweego.importer.resources', 'db_credentials.json'))

    @staticmethod
    def set_credentials_from_path(path: str):
        with open(path) as file:
            DBManager.__credentials = json.load(file)<|MERGE_RESOLUTION|>--- conflicted
+++ resolved
@@ -44,11 +44,7 @@
             # Disable connection pooling, as per Wikimedia policy
             # https://wikitech.wikimedia.org/wiki/Help:Toolforge/Database#Connection_handling_policy
             self.__engine = create_engine(
-<<<<<<< HEAD
-                '{0}://{1}:{2}@{3}/{4}'.format(db_engine, user, password, host, db_name), poolclass=NullPool)
-=======
                 f'{db_engine}://{user}:{password}@{host}/{db_name}', poolclass=NullPool)
->>>>>>> 1ceefdb2
         except Exception as error:
             LOGGER.critical(loc.FAIL_CREATE_ENGINE, error)
 
