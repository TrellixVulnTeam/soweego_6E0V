#!/usr/bin/env python3
# -*- coding: utf-8 -*-

"""Constants"""

__author__ = 'Marco Fossati'
__email__ = 'fossati@spaziodati.eu'
__version__ = '1.0'
__license__ = 'GPL-3.0'
__copyright__ = 'Copyleft 2018, Hjfocs'

import os
from typing import TypeVar

from soweego.commons import keys
from soweego.importer.models.base_entity import BaseEntity
from soweego.importer.models.base_link_entity import BaseLinkEntity
from soweego.importer.models.base_nlp_entity import BaseNlpEntity
from soweego.importer.models.discogs_entity import (
    DiscogsGroupEntity,
    DiscogsGroupLinkEntity,
    DiscogsGroupNlpEntity,
    DiscogsMasterArtistRelationship,
    DiscogsMasterEntity,
    DiscogsMusicianEntity,
    DiscogsMusicianLinkEntity,
    DiscogsMusicianNlpEntity,
)
from soweego.importer.models.imdb_entity import (
    IMDbActorEntity,
    IMDbDirectorEntity,
    IMDbMusicianEntity,
    IMDbProducerEntity,
    IMDbTitleEntity,
    IMDbTitleNameRelationship,
    IMDbWriterEntity,
)
from soweego.importer.models.musicbrainz_entity import (
    MusicBrainzArtistEntity,
    MusicBrainzArtistLinkEntity,
    MusicBrainzBandEntity,
    MusicBrainzBandLinkEntity,
    MusicBrainzReleaseGroupArtistRelationship,
    MusicBrainzReleaseGroupEntity,
    MusicBrainzReleaseGroupLinkEntity,
)
from soweego.wikidata import vocabulary

DEFAULT_CREDENTIALS_MODULE = 'soweego.importer.resources'
DEFAULT_CREDENTIALS_FILENAME = 'credentials.json'
DEFAULT_CREDENTIALS_LOCATION = (
    DEFAULT_CREDENTIALS_MODULE,
    DEFAULT_CREDENTIALS_FILENAME,
)
CREDENTIALS_LOCATION = '/app/shared/credentials.json'

# As per https://meta.wikimedia.org/wiki/User-Agent_policy
HTTP_USER_AGENT = (
    'soweego/1.0 ([[:m:Grants:Project/Hjfocs/soweego]]; [[:m:User:Hjfocs]])'
)

# Wikidata items & properties regexes
QID_REGEX = r'Q\d+'
PID_REGEX = r'P\d+'

# Entities and corresponding Wikidata query
SUPPORTED_QUERY_TYPES = (keys.CLASS_QUERY, keys.OCCUPATION_QUERY)
SUPPORTED_QUERY_SELECTORS = (
    keys.IDENTIFIER,
    keys.LINKS,
    keys.DATASET,
    keys.BIODATA,
)

SUPPORTED_ENTITIES = {
    keys.ACTOR: keys.OCCUPATION_QUERY,
    keys.BAND: keys.CLASS_QUERY,
    keys.DIRECTOR: keys.OCCUPATION_QUERY,
    keys.MUSICIAN: keys.OCCUPATION_QUERY,
    keys.PRODUCER: keys.OCCUPATION_QUERY,
    keys.WRITER: keys.OCCUPATION_QUERY,
    keys.MUSICAL_WORK: keys.CLASS_QUERY,
    keys.AUDIOVISUAL_WORK: keys.CLASS_QUERY,
}

# Target catalogs imported into the internal DB
# DB entity Python types for typed function signatures
DB_ENTITY = TypeVar('DB_ENTITY', BaseEntity, BaseLinkEntity, BaseNlpEntity)

# DB entities and their Wikidata class QID
TARGET_CATALOGS = {
    keys.DISCOGS: {
        keys.MUSICIAN: {
            keys.CLASS_QID: vocabulary.MUSICIAN_QID,
            keys.MAIN_ENTITY: DiscogsMusicianEntity,
            keys.LINK_ENTITY: DiscogsMusicianLinkEntity,
            keys.NLP_ENTITY: DiscogsMusicianNlpEntity,
            keys.RELATIONSHIP_ENTITY: DiscogsMasterArtistRelationship,
            keys.WORK_TYPE: keys.MUSICAL_WORK,
        },
        keys.BAND: {
            keys.CLASS_QID: vocabulary.BAND_QID,
            keys.MAIN_ENTITY: DiscogsGroupEntity,
            keys.LINK_ENTITY: DiscogsGroupLinkEntity,
            keys.NLP_ENTITY: DiscogsGroupNlpEntity,
            keys.RELATIONSHIP_ENTITY: DiscogsMasterArtistRelationship,
            keys.WORK_TYPE: keys.MUSICAL_WORK,
        },
        keys.MUSICAL_WORK: {
            keys.CLASS_QID: vocabulary.MUSICAL_WORK_QID,
            keys.MAIN_ENTITY: DiscogsMasterEntity,
            keys.LINK_ENTITY: None,
            keys.NLP_ENTITY: None,
            keys.RELATIONSHIP_ENTITY: MusicBrainzReleaseGroupArtistRelationship,
            keys.WORK_TYPE: None,
        },
    },
    keys.IMDB: {
        keys.ACTOR: {
            keys.CLASS_QID: vocabulary.ACTOR_QID,
            keys.MAIN_ENTITY: IMDbActorEntity,
            keys.LINK_ENTITY: None,
            keys.NLP_ENTITY: None,
            keys.RELATIONSHIP_ENTITY: IMDbTitleNameRelationship,
            keys.WORK_TYPE: keys.AUDIOVISUAL_WORK,
        },
        keys.DIRECTOR: {
            keys.CLASS_QID: vocabulary.FILM_DIRECTOR_QID,
            keys.MAIN_ENTITY: IMDbDirectorEntity,
            keys.LINK_ENTITY: None,
            keys.NLP_ENTITY: None,
            keys.RELATIONSHIP_ENTITY: IMDbTitleNameRelationship,
            keys.WORK_TYPE: keys.AUDIOVISUAL_WORK,
        },
        keys.MUSICIAN: {
            keys.CLASS_QID: vocabulary.MUSICIAN_QID,
            keys.MAIN_ENTITY: IMDbMusicianEntity,
            keys.LINK_ENTITY: None,
            keys.NLP_ENTITY: None,
            keys.RELATIONSHIP_ENTITY: IMDbTitleNameRelationship,
            keys.WORK_TYPE: keys.AUDIOVISUAL_WORK,
        },
        keys.PRODUCER: {
            keys.CLASS_QID: vocabulary.FILM_PRODUCER_QID,
            keys.MAIN_ENTITY: IMDbProducerEntity,
            keys.LINK_ENTITY: None,
            keys.NLP_ENTITY: None,
            keys.RELATIONSHIP_ENTITY: IMDbTitleNameRelationship,
            keys.WORK_TYPE: keys.AUDIOVISUAL_WORK,
        },
        keys.WRITER: {
            keys.CLASS_QID: vocabulary.SCREENWRITER_QID,
            keys.MAIN_ENTITY: IMDbWriterEntity,
            keys.LINK_ENTITY: None,
            keys.NLP_ENTITY: None,
            keys.RELATIONSHIP_ENTITY: IMDbTitleNameRelationship,
            keys.WORK_TYPE: keys.AUDIOVISUAL_WORK,
        },
        keys.AUDIOVISUAL_WORK: {
            keys.CLASS_QID: vocabulary.AUDIOVISUAL_WORK_QID,
            keys.MAIN_ENTITY: IMDbTitleEntity,
            keys.LINK_ENTITY: None,
            keys.NLP_ENTITY: None,
            keys.RELATIONSHIP_ENTITY: IMDbTitleNameRelationship,
            keys.WORK_TYPE: None,
        },
    },
    keys.MUSICBRAINZ: {
        keys.MUSICIAN: {
            keys.CLASS_QID: vocabulary.MUSICIAN_QID,
            keys.MAIN_ENTITY: MusicBrainzArtistEntity,
            keys.LINK_ENTITY: MusicBrainzArtistLinkEntity,
            keys.NLP_ENTITY: None,
            keys.RELATIONSHIP_ENTITY: MusicBrainzReleaseGroupArtistRelationship,
            keys.WORK_TYPE: keys.MUSICAL_WORK,
        },
        keys.BAND: {
            keys.CLASS_QID: vocabulary.BAND_QID,
            keys.MAIN_ENTITY: MusicBrainzBandEntity,
            keys.LINK_ENTITY: MusicBrainzBandLinkEntity,
            keys.NLP_ENTITY: None,
            keys.RELATIONSHIP_ENTITY: MusicBrainzReleaseGroupArtistRelationship,
            keys.WORK_TYPE: keys.MUSICAL_WORK,
        },
        keys.MUSICAL_WORK: {
            keys.CLASS_QID: vocabulary.MUSICAL_WORK_QID,
            keys.MAIN_ENTITY: MusicBrainzReleaseGroupEntity,
            keys.LINK_ENTITY: MusicBrainzReleaseGroupLinkEntity,
            keys.NLP_ENTITY: None,
            keys.RELATIONSHIP_ENTITY: MusicBrainzReleaseGroupArtistRelationship,
            keys.WORK_TYPE: None,
        },
    },
}

# When building the wikidata dump for catalogs in this array
# also the QIDs of a person's occupations will be included
# as part of the dump
REQUIRE_OCCUPATION = {
    keys.IMDB: (
        keys.ACTOR,
        keys.DIRECTOR,
        keys.MUSICIAN,
        keys.PRODUCER,
        keys.WRITER,
    )
}
REQUIRE_GENRE = (keys.AUDIOVISUAL_WORK, keys.MUSICAL_WORK)
REQUIRE_PUBLICATION_DATE = (keys.AUDIOVISUAL_WORK, keys.MUSICAL_WORK)

# Cluster of fields with names
NAME_FIELDS = (
    keys.NAME,
    keys.ALIAS,
    keys.BIRTH_NAME,
    keys.FAMILY_NAME,
    keys.GIVEN_NAME,
    keys.PSEUDONYM,
    keys.REAL_NAME,
)

# Folders
SHARED_FOLDER = '/app/shared/'
WD_FOLDER = 'wikidata'
SAMPLES_FOLDER = 'samples'
FEATURES_FOLDERS = 'features'
MODELS_FOLDER = 'models'
RESULTS_FOLDER = 'results'
NN_CHECKPOINT_FOLDER = 'best_model_checkpoint'

# File names
NN_CHECKPOINT_FILENAME = '{}_best_checkpoint_model.hdf5'
EVALUATION_PERFORMANCE_FILENAME = '{}_{}_{}_performance.txt'
EVALUATION_PREDICTIONS_FILENAME = '{}_{}_{}_evaluation_links.csv.gz'
RESULT_FILENAME = '{}_{}_{}_links.csv.gz'
NESTED_CV_BEST_MODEL_FILENAME = '{}_{}_{}_best_model_k{:02}.pkl'
MODEL_FILENAME = '{}_{}_{}_model.pkl'
FEATURES_FILENAME = '{}_{}_{}_features{:02}.pkl.gz'
SAMPLES_FILENAME = '{}_{}_{}_samples{:02}.pkl.gz'
WD_CLASSIFICATION_SET_FILENAME = 'wikidata_{}_{}_classification_set.jsonl.gz'
WD_TRAINING_SET_FILENAME = 'wikidata_{}_{}_training_set.jsonl.gz'
EXTRACTED_LINKS_FILENAME = '{}_{}_extracted_links.csv'
BASELINE_PERFECT_FILENAME = '{}_{}_baseline_perfect_names.csv'
BASELINE_LINKS_FILENAME = '{}_{}_baseline_similar_links.csv'
BASELINE_NAMES_FILENAME = '{}_{}_baseline_similar_names.csv'
WIKIDATA_API_SESSION = 'wd_api_session.pkl'
WORKS_BY_PEOPLE_STATEMENTS = '%s_works_by_%s_statements.csv'

# Paths
WD_TRAINING_SET = os.path.join(WD_FOLDER, WD_TRAINING_SET_FILENAME)
WD_CLASSIFICATION_SET = os.path.join(WD_FOLDER, WD_CLASSIFICATION_SET_FILENAME)
SAMPLES = os.path.join(SAMPLES_FOLDER, SAMPLES_FILENAME)
FEATURES = os.path.join(FEATURES_FOLDERS, FEATURES_FILENAME)
LINKER_MODEL = os.path.join(MODELS_FOLDER, MODEL_FILENAME)
LINKER_NESTED_CV_BEST_MODEL = os.path.join(
    MODELS_FOLDER, NESTED_CV_BEST_MODEL_FILENAME
)
LINKER_RESULT = os.path.join(RESULTS_FOLDER, RESULT_FILENAME)
LINKER_EVALUATION_PREDICTIONS = os.path.join(
    RESULTS_FOLDER, EVALUATION_PREDICTIONS_FILENAME
)
LINKER_PERFORMANCE = os.path.join(
    RESULTS_FOLDER, EVALUATION_PERFORMANCE_FILENAME
)

NEURAL_NETWORK_CHECKPOINT_MODEL = os.path.join(
    NN_CHECKPOINT_FOLDER, NN_CHECKPOINT_FILENAME
)
EXTRACTED_LINKS = os.path.join(RESULTS_FOLDER, EXTRACTED_LINKS_FILENAME)
BASELINE_PERFECT = os.path.join(RESULTS_FOLDER, BASELINE_PERFECT_FILENAME)
BASELINE_LINKS = os.path.join(RESULTS_FOLDER, BASELINE_LINKS_FILENAME)
BASELINE_NAMES = os.path.join(RESULTS_FOLDER, BASELINE_NAMES_FILENAME)

CLASSIFIERS = {
    'naive_bayes': keys.NAIVE_BAYES,
    'logistic_regression': keys.LOGISTIC_REGRESSION,
    'support_vector_machines': keys.SVM,
    'linear_support_vector_machines': keys.LINEAR_SVM,
    'random_forest': keys.RANDOM_FOREST,
    'single_layer_perceptron': keys.SINGLE_LAYER_PERCEPTRON,
    'multi_layer_perceptron': keys.MULTI_LAYER_PERCEPTRON,
    'voting_classifier': keys.VOTING_CLASSIFIER,
    'gate_classifier': keys.GATE_CLASSIFIER,
    'stack_classifier': keys.STACK_CLASSIFIER,
    'nb': keys.NAIVE_BAYES,  # Shorthand
    'lr': keys.LOGISTIC_REGRESSION,  # Shorthand
    'svm': keys.SVM,  # Shorthand
    'lsvm': keys.LINEAR_SVM,  # Shorthand
    'rf': keys.RANDOM_FOREST,  # Shorthand
    'slp': keys.SINGLE_LAYER_PERCEPTRON,  # Shorthand
    'mlp': keys.MULTI_LAYER_PERCEPTRON,  # Shorthand
    'vc': keys.VOTING_CLASSIFIER,  # Shorthand
    'gc': keys.GATE_CLASSIFIER,  # Shorthand
    'sc': keys.STACK_CLASSIFIER,  # Shorthand
}

# holds mention of 'classifier ensemble'
CLASSIFIERS_FOR_ENSEMBLE = [
    keys.NAIVE_BAYES,
    keys.LOGISTIC_REGRESSION,
    keys.RANDOM_FOREST,
    keys.SINGLE_LAYER_PERCEPTRON,
    keys.MULTI_LAYER_PERCEPTRON,
]

PERFORMANCE_METRICS = ['precision', 'recall', 'f1']

PARAMETER_GRIDS = {
    keys.NAIVE_BAYES: {
        'alpha': [0.0001, 0.001, 0.01, 0.1, 1],
        'binarize': [0.1, 0.2, 0.3, 0.4, 0.5, 0.6, 0.7, 0.8, 0.9],
    },
    keys.LOGISTIC_REGRESSION: {
        'tol': [1e-3, 1e-4, 1e-5],
        'C': [0.01, 0.1, 1.0, 10, 100],
        'class_weight': [None, 'balanced'],
        'solver': ['liblinear', 'lbfgs', 'saga', 'sag'],
        'max_iter': [100, 200],
    },
    keys.LINEAR_SVM: {
        'dual': [True, False],
        'tol': [1e-3, 1e-4, 1e-5],
        'max_iter': [1000, 2000],
        # liblinear fails to converge when C values are 10 and 100 in some datasets
        'C': [0.01, 0.1, 1.0, 10, 100],
    },
    keys.SVM: {
        # The execution takes too long when C=100 and kernel=linear
        'C': [0.01, 0.1, 1.0, 10],
        'kernel': ['linear', 'poly', 'rbf', 'sigmoid'],
        'gamma': ['auto', 'scale'],
        'tol': [1e-3, 1e-4],
    },
    keys.RANDOM_FOREST: {
        'n_estimators': [100, 200, 350, 500],
        'criterion': ['gini', 'entropy'],
        'max_features': ['sqrt', 'log2', None],
        'bootstrap': [True, False],
    },
    keys.SINGLE_LAYER_PERCEPTRON: {
        'epochs': [100, 1000, 2000, 3000],
        'batch_size': [256, 512, 1024, 2048],
        'activation': ['sigmoid'],
        'optimizer': ['adam', 'RMSprop', 'Adadelta', 'Nadam'],
    },
    keys.MULTI_LAYER_PERCEPTRON: {
        'epochs': [1000, 2000],
        'batch_size': [512],
        'hidden_activation': ['relu', 'tanh', 'selu'],
        'output_activation': ['sigmoid'],
        'optimizer': ['adam', 'Adadelta', 'Nadam'],
        'hidden_layer_dims': [[128, 32], [256, 128, 32], [128, 32, 32]],
    },
}

CLASSIFICATION_RETURN_SERIES = ('classification.return_type', 'series')
CLASSIFICATION_RETURN_INDEX = ('classification.return_type', 'index')
CONFIDENCE_THRESHOLD = 0.5
FEATURE_MISSING_VALUE = 0.0

### Hyperparameters for classifiers
# General Neural Networks parameters
LOSS = 'binary_crossentropy'
METRICS = ['accuracy']
VALIDATION_SPLIT = 0.33

# Hyperparameters for specific models
NAIVE_BAYES_PARAMS = {'alpha': 0.0001, 'binarize': 0.2}

LOGISTIC_REGRESSION_PARAMS = {
    'tol': 0.001,
    'C': 1.0,
    'class_weight': None,
    'solver': 'liblinear',
    'max_iter': 100,
}

LINEAR_SVM_PARAMS = {'dual': True, 'tol': 0.001, 'max_iter': 1000, 'C': 1.0}

RANDOM_FOREST_PARAMS = {
    'n_estimators': 500,
    'criterion': 'entropy',
    'max_features': None,
    'bootstrap': True,
}

SINGLE_LAYER_PERCEPTRON_PARAMS = {
    'epochs': 1000,
    'batch_size': 256,
    'activation': 'sigmoid',
    'optimizer': 'Nadam',
}

MULTI_LAYER_PERCEPTRON_PARAMS = {
    'epochs': 1000,
    'batch_size': 512,
    'hidden_activation': 'selu',
    'output_activation': 'sigmoid',
    'optimizer': 'Adadelta',
    'hidden_layer_dims': (
        # specifies a two fully connected layer NN
        # an extra layer with 1 output dimension will be
        # automatically used
        128,
        32,
    ),
}

<<<<<<< HEAD
# Parameters for ensemble
GATED_ENSEMBLE_PARAMS = {
    'folds': 2,
    'meta_layer': keys.SINGLE_LAYER_PERCEPTRON
}

STACKED_ENSEMBLE_PARAMS = {
    'folds': 2,
    'meta_layer': keys.SINGLE_LAYER_PERCEPTRON,
=======
VOTE_CLASSIFIER_PARAMS = {
    "voting": "hard"
>>>>>>> 9c1d157e
}

# precisions for the `pandas.Period` class.
# Listed from least to most precise, as defined here:
# http://pandas.pydata.org/pandas-docs/stable/user_guide/timeseries.html#dateoffset-objects
PD_PERIOD_PRECISIONS = [
    'A-DEC',  # we know only the year
    'M',  # we know up to the month
    'D',  # up to the day
    'H',  # up to the hour
    'T',  # up to the minute
    'S',  # up to the second
    'U',  # up to the microsecond
    'N',  # up to the nanosecond
]<|MERGE_RESOLUTION|>--- conflicted
+++ resolved
@@ -406,8 +406,11 @@
     ),
 }
 
-<<<<<<< HEAD
 # Parameters for ensemble
+VOTE_CLASSIFIER_PARAMS = {
+    "voting": "hard"
+}
+
 GATED_ENSEMBLE_PARAMS = {
     'folds': 2,
     'meta_layer': keys.SINGLE_LAYER_PERCEPTRON
@@ -416,10 +419,6 @@
 STACKED_ENSEMBLE_PARAMS = {
     'folds': 2,
     'meta_layer': keys.SINGLE_LAYER_PERCEPTRON,
-=======
-VOTE_CLASSIFIER_PARAMS = {
-    "voting": "hard"
->>>>>>> 9c1d157e
 }
 
 # precisions for the `pandas.Period` class.
