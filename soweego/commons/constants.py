--- conflicted
+++ resolved
@@ -12,11 +12,6 @@
 from typing import TypeVar
 
 from soweego.commons import keys
-<<<<<<< HEAD
-=======
-from soweego.importer.discogs_dump_extractor import DiscogsDumpExtractor
-from soweego.importer.imdb_dump_extractor import ImdbDumpExtractor
->>>>>>> c5cd3ac4
 from soweego.importer.models.base_entity import BaseEntity
 from soweego.importer.models.base_link_entity import BaseLinkEntity
 from soweego.importer.models.base_nlp_entity import BaseNlpEntity
@@ -48,10 +43,6 @@
     MusicbrainzReleaseGroupEntity,
     MusicbrainzReleaseGroupLinkEntity,
 )
-<<<<<<< HEAD
-=======
-from soweego.importer.musicbrainz_dump_extractor import MusicBrainzDumpExtractor
->>>>>>> c5cd3ac4
 from soweego.wikidata import vocabulary
 
 # Wikidata items & properties regexes
@@ -81,8 +72,6 @@
 # Target catalogs imported into the internal DB
 # DB entity Python types for typed function signatures
 DB_ENTITY = TypeVar('DB_ENTITY', BaseEntity, BaseLinkEntity, BaseNlpEntity)
-<<<<<<< HEAD
-=======
 
 # Dump extractors
 DUMP_EXTRACTOR = {
@@ -90,7 +79,6 @@
     'musicbrainz': MusicBrainzDumpExtractor,
     'imdb': ImdbDumpExtractor,
 }
->>>>>>> c5cd3ac4
 
 # DB entities and their Wikidata class QID
 TARGET_CATALOGS = {
@@ -116,11 +104,7 @@
             keys.MAIN_ENTITY: DiscogsMasterEntity,
             keys.LINK_ENTITY: None,
             keys.NLP_ENTITY: None,
-<<<<<<< HEAD
-            keys.RELATIONSHIP_ENTITY: None,
-=======
-            keys.RELATIONSHIP_ENTITY: MusicBrainzReleaseGroupArtistRelationship,
->>>>>>> c5cd3ac4
+            keys.RELATIONSHIP_ENTITY: MusicBrainzReleaseGroupArtistRelationship,
             keys.WORK_TYPE: None,
         },
     },
