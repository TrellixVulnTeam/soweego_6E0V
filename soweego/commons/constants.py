#!/usr/bin/env python3
# -*- coding: utf-8 -*-

"""Constants"""

__author__ = 'Marco Fossati'
__email__ = 'fossati@spaziodati.eu'
__version__ = '1.0'
__license__ = 'GPL-3.0'
__copyright__ = 'Copyleft 2018, Hjfocs'

from typing import TypeVar

from recordlinkage import NaiveBayesClassifier, SVMClassifier

from soweego.importer import models
from soweego.wikidata import vocabulary

# Miscellanea
LAST_MODIFIED = 'last-modified'

PROD_DB = 'PROD_DB'
TEST_DB = 'TEST_DB'

DB_ENGINE = 'DB_ENGINE'
USER = 'USER'
PASSWORD = 'PASSWORD'
HOST = 'HOST'

IDENTIFIER = 'identifier'
LINKS = 'links'
DATASET = 'dataset'
METADATA = 'metadata'

# SPARQL queries
CLASS = 'class'
OCCUPATION = 'occupation'
SUPPORTED_QUERY_TYPES = (CLASS, OCCUPATION)
SUPPORTED_QUERY_SELECTORS = (IDENTIFIER, LINKS, DATASET, METADATA)

# Entity types and corresponding Wikidata query
HANDLED_ENTITIES = {
    'band': CLASS,
    'actor': OCCUPATION,
    'director': OCCUPATION,
    'musician': OCCUPATION,
    'producer': OCCUPATION,
    'writer': OCCUPATION
}

# DB entity Python types for typed function signatures
DB_ENTITY = TypeVar('DB_ENTITY', models.base_entity.BaseEntity,
                    models.base_link_entity.BaseLinkEntity, models.base_nlp_entity.BaseNlpEntity)

# DB entities and their Wikidata class QID
TARGET_CATALOGS = {
    'discogs': {
        'musician': {
            'qid': vocabulary.MUSICIAN,
            'entity': models.discogs_entity.DiscogsMusicianEntity,
            'link_entity': models.discogs_entity.DiscogsMusicianLinkEntity,
            'nlp_entity': models.discogs_entity.DiscogsMusicianNlpEntity
        },
        'band': {
            'qid': vocabulary.BAND,
            'entity': models.discogs_entity.DiscogsGroupEntity,
            'link_entity': models.discogs_entity.DiscogsGroupLinkEntity,
            'nlp_entity': models.discogs_entity.DiscogsGroupNlpEntity
        }
    },
    'imdb': {
        'actor': {
            'qid': vocabulary.ACTOR,
            'entity': models.imdb_entity.ImdbActorEntity,
            'link_entity': None,
            'nlp_entity': None
        },
        'director': {
            'qid': vocabulary.FILM_DIRECTOR,
            'entity': models.imdb_entity.ImdbDirectorEntity,
            'link_entity': None,
            'nlp_entity': None
        },
        'musician': {
            'qid': vocabulary.MUSICIAN,
            'entity': models.imdb_entity.ImdbMusicianEntity,
            'link_entity': None,
            'nlp_entity': None
        },
        'producer': {
            'qid': vocabulary.FILM_PRODUCER,
            'entity': models.imdb_entity.ImdbProducerEntity,
            'link_entity': None,
            'nlp_entity': None
        },
        'writer': {
            'qid': vocabulary.SCREENWRITER,
            'entity': models.imdb_entity.ImdbWriterEntity,
            'link_entity': None,
            'nlp_entity': None
        }
    },
    'musicbrainz': {
        'musician': {
            'qid': vocabulary.MUSICIAN,
            'entity': models.musicbrainz_entity.MusicbrainzArtistEntity,
            'link_entity': models.musicbrainz_entity.MusicbrainzArtistLinkEntity,
            'nlp_entity': None
        },
        'band': {
            'qid': vocabulary.BAND,
            'entity': models.musicbrainz_entity.MusicbrainzBandEntity,
            'link_entity': models.musicbrainz_entity.MusicbrainzBandLinkEntity,
            'nlp_entity': None
        }
    }
}

# When building the wikidata dump for catalogs in this array
# also the QIDs of a person's occupations will be included
# as part of the dump
REQUIRE_OCCUPATIONS = [
    'imdb'
]


# Wikidata field & target column names
INTERNAL_ID = 'internal_id'
CATALOG_ID = 'catalog_id'
QID = 'qid'
TID = 'tid'
ALIAS = 'alias'
PSEUDONYM = 'pseudonym'
DATE_OF_BIRTH = vocabulary.LINKER_PIDS[vocabulary.DATE_OF_BIRTH]
DATE_OF_DEATH = vocabulary.LINKER_PIDS[vocabulary.DATE_OF_DEATH]
# Consistent with BaseEntity
NAME = 'name'
NAME_TOKENS = 'name_tokens'
BIRTH_PRECISION = 'born_precision'
DEATH_PRECISION = 'died_precision'
# Consistent with BaseLinkEntity
URL = 'url'
URL_TOKENS = 'url_tokens'
# Consistent with BaseNlpEntity
DESCRIPTION = 'description'
DESCRIPTION_TOKENS = 'description_tokens'

# File names
WD_TRAINING_SET = 'wikidata_%s_%s_training_set.jsonl.gz'
WD_CLASSIFICATION_SET = 'wikidata_%s_%s_classification_set.jsonl.gz'
SAMPLES = '%s_%s_%s_samples%02d.pkl.gz'
FEATURES = '%s_%s_%s_features%02d.pkl.gz'
LINKER_MODEL = '%s_%s_%s_model.pkl'
LINKER_RESULT = '%s_%s_%s_linker_result.csv.gz'
LINKER_EVALUATION_PREDICTIONS = '%s_%s_%s_linker_evaluation_predictions.csv.gz'
LINKER_PERFORMANCE = '%s_%s_%s_linker_performance.txt'
WIKIDATA_API_SESSION = 'wiki_api_session.pkl'
SHARED_FOLDER = '/app/shared/'

# Supervised classification
CLASSIFIERS = {
    'naive_bayes': NaiveBayesClassifier,
    'support_vector_machines': SVMClassifier,
    'nb': NaiveBayesClassifier,  # Shorthand
    'svm': SVMClassifier  # Shorthand
}
CLASSIFICATION_RETURN_SERIES = ('classification.return_type', 'series')
CONFIDENCE_THRESHOLD = 0.5
FEATURE_MISSING_VALUE = 0.0

<<<<<<< HEAD
=======

>>>>>>> f6fb7c41
# precisions for the `pandas.Period` class.
# Listed from least to most precise, as defined here:
# http://pandas.pydata.org/pandas-docs/stable/user_guide/timeseries.html#dateoffset-objects
PD_PERIOD_PRECISIONS = [
    'A-DEC',  # we know only the year
    'M',  # we know up to the month
    'D',  # up to the day
    'H',  # up to the hour
    'T',  # up to the minute
    'S',  # up to the second
    'U',  # up to the microsecond
    'N',  # up to the nanosecond
]<|MERGE_RESOLUTION|>--- conflicted
+++ resolved
@@ -123,7 +123,6 @@
     'imdb'
 ]
 
-
 # Wikidata field & target column names
 INTERNAL_ID = 'internal_id'
 CATALOG_ID = 'catalog_id'
@@ -168,10 +167,6 @@
 CONFIDENCE_THRESHOLD = 0.5
 FEATURE_MISSING_VALUE = 0.0
 
-<<<<<<< HEAD
-=======
-
->>>>>>> f6fb7c41
 # precisions for the `pandas.Period` class.
 # Listed from least to most precise, as defined here:
 # http://pandas.pydata.org/pandas-docs/stable/user_guide/timeseries.html#dateoffset-objects
