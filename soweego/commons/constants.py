--- conflicted
+++ resolved
@@ -164,23 +164,17 @@
 
 
 # Supervised classification
-SVC_CLASSIFIER = 'svm'
+SVC_CLASSIFIER = 'support_vector_machines'
 NAIVE_BAYES_CLASSFIER = 'naive_bayes'
+PERCEPTRON_CLASSIFIER = 'single_layer_perceptron'
 
 CLASSIFIERS = {
-<<<<<<< HEAD
     'naive_bayes': NAIVE_BAYES_CLASSFIER,
     'support_vector_machines': SVC_CLASSIFIER,
+    'single_layer_perceptron': PERCEPTRON_CLASSIFIER,
     'nb': NAIVE_BAYES_CLASSFIER,  # Shorthand
-    'svm': SVC_CLASSIFIER  # Shorthand
-=======
-    'naive_bayes': NaiveBayesClassifier,
-    'support_vector_machines': SVMClassifier,
-    'nb': NaiveBayesClassifier,  # Shorthand
-    'svm': SVMClassifier,  # Shorthand
-    'single_layer_perceptron': None,
-    'slp': None  # Shorthand
->>>>>>> cbbd07d5
+    'svm': SVC_CLASSIFIER,  # Shorthand
+    'slp': PERCEPTRON_CLASSIFIER  # Shorthand
 }
 
 
